--- conflicted
+++ resolved
@@ -213,11 +213,8 @@
                             requireReservationHandling
                             authentication
                             reservationKind
-<<<<<<< HEAD
                             allowReservationsWithoutOpeningHours
-=======
                             canApplyFreeOfCharge
->>>>>>> 3882f265
                           }
                         }
                     }
