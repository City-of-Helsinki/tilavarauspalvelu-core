--- conflicted
+++ resolved
@@ -269,11 +269,8 @@
             "require_reservation_handling",
             "authentication",
             "reservation_kind",
-<<<<<<< HEAD
             "allow_reservations_without_opening_hours",
-=======
             "can_apply_free_of_charge",
->>>>>>> 3882f265
         ] + get_all_translatable_fields(ReservationUnit)
 
     def __init__(self, *args, **kwargs):
