--- conflicted
+++ resolved
@@ -53,13 +53,10 @@
         from_email=settings.DEFAULT_FROM_EMAIL,
         bcc=recipients,
     )
-<<<<<<< HEAD
 
     if html_content:
         email.attach_alternative(html_content, "text/html")
 
-    email.send(fail_silently=False)
-=======
     email.send(fail_silently=False)
 
 
@@ -72,5 +69,4 @@
             None,
             recipients=[form.cleaned_data["recipient"]],
             context=context,
-        )
->>>>>>> aa7b50c2
+        )