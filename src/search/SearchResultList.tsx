import { Button, IconMap, IconMenuHamburger, Select } from 'hds-react';
import React, { useEffect, useState } from 'react';
import { useTranslation } from 'react-i18next';
import styled from 'styled-components';
import { getReservationUnits } from '../common/api';
import { ReservationUnit } from '../common/types';
import ReservationUnitCard from './ReservationUnitCard';

interface Props {
  // only text search is now implemented!
  search: string;
}

interface OptionType {
  label: string;
}

const options = [] as OptionType[];

const HitCount = styled.div`
  font-weight: 700;
  font-size: var(--fontsize-heading-m);
`;

const ButtonContainer = styled.div`
  display: flex;
  margin-top: var(--spacing-m);

  & > :last-child {
    margin-left: auto;
  }
`;

const StyledButton = styled(Button)`
  --background-color: #{$color-black-90};
  --border-color: #{$color-black-90};
  --background-color-hover: #{$color-black};
  --background-color-focus: #{$color-black};
  --background-color-hover-focus: #{$color-black};

  margin-right: var(--spacing-m);
`;

const StyledSecondaryButton = styled(Button)`
  --background-color: transparent;
  --border-color: #{$color-black-90};
  --background-color-hover: #{$color-black-10};
  --background-color-hover-focus: #{$color-black-10};
  --color: #{$color-black};
  --color-focus: #{$color-black-90};

  margin-right: var(--spacing-l);
`;

const Order = styled.div`
  & button {
    min-width: 11em;
  }

  & > div {
    margin-left: var(--spacing-m);
  }
`;

const ListContainer = styled.div`
  margin-top: var(--spacing-layout-s);
`;

const SearchResultList = ({ search }: Props): JSX.Element => {
  const { t } = useTranslation();

  const [reservationUnits, setReservationUnits] = useState<ReservationUnit[]>(
    []
  );

  useEffect(() => {
    async function fetchData() {
      const units = await getReservationUnits({ search });
      setReservationUnits(units);
    }
    fetchData();
  }, [search]);
  return (
    <>
      <HitCount>
        {t('SearchResultList.count', { count: reservationUnits.length })}
<<<<<<< HEAD
      </HitCount>
      <ButtonContainer>
        <StyledButton iconLeft={<IconMenuHamburger />}>
=======
      </div>
      <div className={styles.buttonContainer}>
        <Button theme="black" iconLeft={<IconMenuHamburger />}>
>>>>>>> ba211792
          {t('SearchResultList.listButton')}
        </StyledButton>
        <StyledSecondaryButton
          disabled
          variant="secondary"
          iconLeft={<IconMap />}>
          {t('SearchResultList.mapButton')}
        </StyledSecondaryButton>
        <Order className="align-vertically">
          <span>{t('SearchResultList.sortButtonLabel')}:</span>
          <Select
            placeholder={t('SearchResultList.sortButtonPlaceholder')}
            disabled
            options={options}
            label=""
          />
        </Order>
      </ButtonContainer>
      <ListContainer>
        {reservationUnits.map((ru) => (
<<<<<<< HEAD
          <ReservationUnitCard reservationUnit={ru} key={ru.id} />
=======
          <ReservationUnitCard key={ru.id} reservationUnit={ru} />
>>>>>>> ba211792
        ))}
      </ListContainer>
    </>
  );
};

export default SearchResultList;<|MERGE_RESOLUTION|>--- conflicted
+++ resolved
@@ -84,15 +84,9 @@
     <>
       <HitCount>
         {t('SearchResultList.count', { count: reservationUnits.length })}
-<<<<<<< HEAD
       </HitCount>
       <ButtonContainer>
-        <StyledButton iconLeft={<IconMenuHamburger />}>
-=======
-      </div>
-      <div className={styles.buttonContainer}>
-        <Button theme="black" iconLeft={<IconMenuHamburger />}>
->>>>>>> ba211792
+        <StyledButton theme="black" iconLeft={<IconMenuHamburger />}>
           {t('SearchResultList.listButton')}
         </StyledButton>
         <StyledSecondaryButton
@@ -113,11 +107,7 @@
       </ButtonContainer>
       <ListContainer>
         {reservationUnits.map((ru) => (
-<<<<<<< HEAD
           <ReservationUnitCard reservationUnit={ru} key={ru.id} />
-=======
-          <ReservationUnitCard key={ru.id} reservationUnit={ru} />
->>>>>>> ba211792
         ))}
       </ListContainer>
     </>
