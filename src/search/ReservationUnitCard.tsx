import {
  Button,
  IconGroup,
  IconHeart,
  IconInfoCircle,
  IconLocation,
  IconPlus,
} from 'hds-react';
import React from 'react';
import { useTranslation } from 'react-i18next';
import { Link } from 'react-router-dom';
import styled from 'styled-components';
import { ReservationUnit } from '../common/types';
import {
  SelectionsListContext,
  SelectionsListContextType,
} from '../context/SelectionsListContext';

interface Props {
  reservationUnit: ReservationUnit;
}

const Container = styled.div`
  display: grid;
  background-color: var(--color-white);
  margin-top: var(--spacing-s);
  grid-template-columns: 250px 3fr 1fr;
`;

const MainContent = styled.div`
  display: flex;
  flex-direction: column;
  margin: var(--spacing-m);
`;

const Name = styled.span`
  font-size: var(--fontsize-heading-m);
  font-weight: 700;
`;

const Description = styled.span`
  font-size: var(--fontsize-body-l);
  flex-grow: 1;
`;

const Bottom = styled.span`
  display: flex;
  font-weight: 500;
  align-items: center;

  > svg {
    margin-right: var(--spacing-xs);
  }

  > span:not(:first-child) {
    margin-right: var(--spacing-layout-m);
  }
`;

const Actions = styled.div`
  display: flex;
  flex-direction: column;
  padding: var(--spacing-s) var(--spacing-m);
  align-items: flex-end;
`;

const ReservationUnitCard = ({ reservationUnit }: Props): JSX.Element => {
  const { addReservationUnit, containsReservationUnit } = React.useContext(
    SelectionsListContext
  ) as SelectionsListContextType;
  const { t } = useTranslation();
  return (
    <Container>
      <img
        alt={`Kuva tilasta ${reservationUnit.name}`}
        width="240"
        height="156"
        src={
          reservationUnit.images[0]?.imageUrl ||
          'data:image/gif;base64,R0lGODlhAQABAAD/ACwAAAAAAQABAAACADs='
        }
      />
      <MainContent>
        <Name>
          <Link to={`../reservation-unit/${reservationUnit.id}`}>
            {reservationUnit.name}
          </Link>
        </Name>
        <Description>{reservationUnit.spaces[0]?.name}</Description>
        <Bottom>
          <IconInfoCircle /> <span>Nuorisotalo</span>
<<<<<<< HEAD
          <IconGroup /> <span>10</span>
          <IconLocation /> <span>Linnanrakentajantie 2</span>
        </Bottom>
      </MainContent>
      <Actions>
=======
          <IconGroup /> <span>{reservationUnit.maxPersons}</span>
          <IconLocation />{' '}
          <span>
            {reservationUnit.location?.addressStreet},{' '}
            {reservationUnit.location?.addressZip}{' '}
            {reservationUnit.location?.addressCity}
          </span>
        </span>
      </div>
      <div className={styles.actions}>
>>>>>>> e1996b28
        <IconHeart />
        <div style={{ flexGrow: 1 }} />
        <Button
          disabled={containsReservationUnit(reservationUnit)}
          iconLeft={<IconPlus />}
          onClick={() => addReservationUnit(reservationUnit)}
          variant="secondary">
          {t('common.selectReservationUnit')}
        </Button>
      </Actions>
    </Container>
  );
};

export default ReservationUnitCard;<|MERGE_RESOLUTION|>--- conflicted
+++ resolved
@@ -89,13 +89,6 @@
         <Description>{reservationUnit.spaces[0]?.name}</Description>
         <Bottom>
           <IconInfoCircle /> <span>Nuorisotalo</span>
-<<<<<<< HEAD
-          <IconGroup /> <span>10</span>
-          <IconLocation /> <span>Linnanrakentajantie 2</span>
-        </Bottom>
-      </MainContent>
-      <Actions>
-=======
           <IconGroup /> <span>{reservationUnit.maxPersons}</span>
           <IconLocation />{' '}
           <span>
@@ -103,10 +96,9 @@
             {reservationUnit.location?.addressZip}{' '}
             {reservationUnit.location?.addressCity}
           </span>
-        </span>
-      </div>
-      <div className={styles.actions}>
->>>>>>> e1996b28
+        </Bottom>
+      </MainContent>
+      <Actions>
         <IconHeart />
         <div style={{ flexGrow: 1 }} />
         <Button
