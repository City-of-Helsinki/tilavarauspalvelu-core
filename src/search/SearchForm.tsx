--- conflicted
+++ resolved
@@ -1,13 +1,7 @@
 import React, { useState } from 'react';
 import { useTranslation } from 'react-i18next';
-<<<<<<< HEAD
 import { Checkbox, Select, TextInput, Button, IconSearch } from 'hds-react';
 import styled from 'styled-components';
-=======
-import { Checkbox, Select, Button, IconSearch, TextInput } from 'hds-react';
-
-import styles from './SearchForm.module.scss';
->>>>>>> ba211792
 
 interface Props {
   // only text search is now implemented!
@@ -20,10 +14,10 @@
 const options = [] as OptionType[];
 
 const Container = styled.div`
-  @media (max-width: $breakpoint-m) {
+  @media (max-width: var(--breakpoint-m)) {
     grid-template-columns: 1fr 1fr;
   }
-  @media (max-width: $breakpoint-s) {
+  @media (max-width: var(--breakpoint-s)) {
     grid-template-columns: 1fr;
   }
 
@@ -36,17 +30,17 @@
 `;
 
 const ShowL = styled.div`
-  @media (max-width: $breakpoint-m) {
+  @media (max-width: var(--breakpoint-m)) {
     display: none;
   }
   display: block;
 `;
 
 const ShowM = styled.div`
-  @media (max-width: $breakpoint-m) {
+  @media (max-width: var(--breakpoint-m)) {
     display: block;
   }
-  @media (max-width: $breakpoint-s) {
+  @media (max-width: var(--breakpoint-s)) {
     display: none;
   }
 
@@ -112,21 +106,10 @@
           label="Sopiva liikuntarajoitteisille"
         />
         <Checkbox disabled id="checkbox2" label="Lähimmät paikat ensin" />
-<<<<<<< HEAD
       </Container>
       <Hr />
       <ButtonContainer>
-        <Button
-          onClick={() => {
-            onSearch(q || '');
-          }}
-          iconLeft={<IconSearch />}>
-=======
-      </div>
-      <hr className={styles.hr} />
-      <div className={styles.buttonContainer}>
         <Button onClick={search} iconLeft={<IconSearch />}>
->>>>>>> ba211792
           {t('SearchForm.searchButton')}
         </Button>
       </ButtonContainer>
