--- conflicted
+++ resolved
@@ -83,21 +83,12 @@
                 activeClassName={activeClassName}
                 to={`${match.url}/page3`}>
                 <li>{t('ApplicationPage.navigation.page3')}</li>
-<<<<<<< HEAD
               </StyledNavLink>
               <StyledNavLink
                 activeClassName={activeClassName}
-                to={`${match.url}/page4`}>
-                <li>{t('ApplicationPage.navigation.page4')}</li>
-              </StyledNavLink>
-=======
-              </NavLink>
-              <NavLink
-                activeClassName={styles.activeClass}
                 to={`${match.url}/preview`}>
                 <li>{t('ApplicationPage.navigation.preview')}</li>
-              </NavLink>
->>>>>>> ba211792
+              </StyledNavLink>
             </ul>
           </NavigationContainer>
           <div>{children}</div>
