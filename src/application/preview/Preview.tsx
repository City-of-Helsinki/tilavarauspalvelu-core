--- conflicted
+++ resolved
@@ -1,23 +1,13 @@
-import {
-  Button,
-  Checkbox,
-  IconArrowLeft,
-  Notification,
-  Accordion,
-} from 'hds-react';
+import { Button, Checkbox, IconArrowLeft, Notification } from 'hds-react';
 import React, { useEffect, useState } from 'react';
 import { Link } from 'react-router-dom';
 import { useTranslation } from 'react-i18next';
 import styled from 'styled-components';
 import { Application, ReservationUnit, Parameter } from '../../common/types';
 import { formatDate } from '../../common/util';
-<<<<<<< HEAD
-import { getParameters, getReservationUnit } from '../../common/api';
-=======
 import { getParameters, getReservationUnits } from '../../common/api';
 import LabelValue from '../../component/LabelValue';
 import TimePreview from '../TimePreview';
->>>>>>> c05ea7c2
 
 type Props = {
   application: Application;
@@ -51,6 +41,13 @@
   border-right: none;
 `;
 
+const SubHeadline = styled.div`
+  font-family: HelsinkiGrotesk-Bold, var(--font-default);
+  margin-top: var(--spacing-layout-m);
+  font-weight: 700;
+  font-size: var(--fontsize-heading-m);
+`;
+
 const SmallSubHeadline = styled.div`
   font-family: HelsinkiGrotesk-Bold, var(--font-default);
   margin-top: var(--spacing-layout-m);
@@ -112,22 +109,10 @@
 
   useEffect(() => {
     async function fetchData() {
-      const reservationUnitIds = Array.from(
-        new Set(
-          application.applicationEvents.flatMap(
-            (ae) => ae.eventReservationUnits
-          )
-        )
-      );
-
-      const fetchedReservationUnits = await Promise.all(
-        reservationUnitIds.map((ru) => getReservationUnit(ru.reservationUnit))
-      );
-
+      // there's no api to get reservation units with multiple ids so we're getting them all :)  a.k.a. FIXME
+      const units = await getReservationUnits({ search: undefined });
       setReservationUnits(
-        mapArrayById(fetchedReservationUnits) as {
-          [key: number]: ReservationUnit;
-        }
+        mapArrayById(units) as { [key: number]: ReservationUnit }
       );
 
       const fetchedAbilityGroupOptions = await getParameters('ability_group');
@@ -139,7 +124,7 @@
       setReady(true);
     }
     fetchData();
-  }, [application]);
+  }, []);
 
   const { t } = useTranslation();
 
@@ -161,131 +146,22 @@
 
   return ready ? (
     <>
-      <Accordion heading={t('Application.preview.basicInfoSubHeading')}>
-        <TwoColumnContainer>
-          <LabelValue
-            label={t('Application.preview.firstName')}
-            value={application.contactPerson?.firstName}
-          />
-          <LabelValue
-            label={t('Application.preview.lastName')}
-            value={application.contactPerson?.lastName}
-          />
-          <LabelValue
-            label={t('Application.preview.email')}
-            value={application.contactPerson?.email}
-          />
-        </TwoColumnContainer>
-      </Accordion>
+      <SubHeadline>{t('Application.preview.basicInfoSubHeading')}</SubHeadline>
+      <TwoColumnContainer>
+        <LabelValue
+          label={t('Application.preview.firstName')}
+          value={application.contactPerson?.firstName}
+        />
+        <LabelValue
+          label={t('Application.preview.lastName')}
+          value={application.contactPerson?.lastName}
+        />
+        <LabelValue
+          label={t('Application.preview.email')}
+          value={application.contactPerson?.email}
+        />
+      </TwoColumnContainer>
       {application.applicationEvents.map((applicationEvent) => (
-<<<<<<< HEAD
-        <>
-          <Accordion
-            key={applicationEvent.id}
-            heading={applicationEvent.name || ''}>
-            <TwoColumnContainer>
-              <LabelValue
-                label={t('Application.preview.applicationEvent.name')}
-                value={applicationEvent.name}
-              />
-              <LabelValue
-                label={t('Application.preview.applicationEvent.numPersons')}
-                value={applicationEvent.numPersons}
-              />
-              <LabelValue
-                label={t('Application.preview.applicationEvent.ageGroup')}
-                value={
-                  applicationEvent.ageGroupId
-                    ? `${
-                        ageGroupOptions[applicationEvent.ageGroupId].minimum
-                      } - ${
-                        ageGroupOptions[applicationEvent.ageGroupId].maximum
-                      }`
-                    : ''
-                }
-              />
-              <LabelValue
-                label={t('Application.preview.applicationEvent.abilityGroup')}
-                value={
-                  applicationEvent.abilityGroupId != null
-                    ? abilityGroupOptions[applicationEvent.abilityGroupId].name
-                    : ''
-                }
-              />
-              <LabelValue
-                label={t('Application.preview.applicationEvent.purpose')}
-                value={
-                  applicationEvent.purposeId != null
-                    ? purposeOptions[applicationEvent.purposeId].name
-                    : ''
-                }
-              />
-              <LabelValue
-                label={t('Application.preview.applicationEvent.additionalInfo')}
-                value=""
-              />
-              <LabelValue
-                label={t('Application.preview.applicationEvent.begin')}
-                value={formatDate(applicationEvent.begin || '')}
-              />
-              <LabelValue
-                label={t('Application.preview.applicationEvent.end')}
-                value={formatDate(applicationEvent.end || '')}
-              />
-              <LabelValue
-                label={t('Application.preview.applicationEvent.eventsPerWeek')}
-                value={applicationEvent.eventsPerWeek}
-              />
-              <LabelValue
-                label={t('Application.preview.applicationEvent.biweekly')}
-                value={t(`common.${applicationEvent.biweekly}`) as string}
-              />
-              {applicationEvent.eventReservationUnits.map(
-                (reservationUnit, index) => (
-                  <LabelValue
-                    key={reservationUnit.reservationUnit}
-                    label={t(
-                      'Application.preview.applicationEvent.reservationUnit',
-                      { order: index + 1 }
-                    )}
-                    value={
-                      reservationUnits[reservationUnit.reservationUnit].name
-                    }
-                  />
-                )
-              )}
-            </TwoColumnContainer>
-            <Ruler />
-            <SmallSubHeadline>
-              {t('Application.preview.applicationEventSchedules')}
-            </SmallSubHeadline>
-            <TwoColumnContainer>
-              {[
-                'monday',
-                'tuesday',
-                'wednesday',
-                'thursday',
-                'friday',
-                'saturday',
-                'sunday',
-              ].map((day, index) => (
-                <div key={day}>
-                  <LabelValue
-                    label={t(`calendar.${day}`)}
-                    value={applicationEvent.applicationEventSchedules
-                      .filter((s) => s.day === index)
-                      .map((s, i) => (
-                        <span key={s.id}>
-                          {i !== 0 ? ', ' : ''}
-                          {s.begin.substring(0, 5)} - {s.end.substring(0, 5)}
-                        </span>
-                      ))}
-                  />
-                </div>
-              ))}
-            </TwoColumnContainer>
-          </Accordion>
-=======
         <div key={applicationEvent.id}>
           <SubHeadline>{applicationEvent.name}</SubHeadline>
           <TwoColumnContainer>
@@ -361,7 +237,6 @@
               }
             />
           </TimePreviewContainer>
->>>>>>> c05ea7c2
           <CheckboxContainer>
             <Checkbox
               id="preview.acceptTermsOfUse"
@@ -376,7 +251,7 @@
             label={t('Application.preview.notification.processing')}>
             {t('Application.preview.notification.body')}
           </StyledNotification>
-        </>
+        </div>
       ))}
 
       <ButtonContainer>
