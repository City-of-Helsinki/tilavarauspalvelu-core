--- conflicted
+++ resolved
@@ -127,26 +127,14 @@
     }
   };
 
-<<<<<<< HEAD
-  const saveAndNavigate = (path: string) => async (
-    appToSave: ApplicationType
-  ) =>
-    saveWithEffect(appToSave, (id) => {
-      const prefix = id ? match.url.replace("new", String(id)) : match.url;
-      const target = `${prefix}/${path}`;
-      clearSelections();
-      history.push(target);
-    });
-=======
   const saveAndNavigate =
     (path: string) => async (appToSave: ApplicationType) =>
       saveWithEffect(appToSave, (id) => {
-        const prefix = id ? match.url.replace('new', String(id)) : match.url;
+        const prefix = id ? match.url.replace("new", String(id)) : match.url;
         const target = `${prefix}/${path}`;
         clearSelections();
         history.push(target);
       });
->>>>>>> 4252eed6
 
   const addNewApplicationEvent = async () => {
     const params = {} as {
