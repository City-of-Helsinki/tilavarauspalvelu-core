--- conflicted
+++ resolved
@@ -8,91 +8,15 @@
 import React, { useEffect, useState } from 'react';
 import { useForm } from 'react-hook-form';
 import { useTranslation } from 'react-i18next';
-<<<<<<< HEAD
 import styled from 'styled-components';
-import { ReservationUnit } from '../../common/types';
-=======
 import { useAsync } from 'react-use';
 import { getReservationUnit } from '../../common/api';
->>>>>>> ba211792
 import {
   ApplicationEvent,
   ApplicationPeriod,
   ReservationUnit,
 } from '../../common/types';
 import Modal from '../../component/Modal';
-
-<<<<<<< HEAD
-const NameCardContainer = styled.div`
-  margin-top: var(--spacing-l);
-`;
-
-const PreCardLabel = styled.div`
-  font-size: var(--fontsize-heading-xs);
-  font-weight: 700;
-`;
-
-const CardButtonContainer = styled.div`
-  display: grid;
-  grid-template-columns: 5fr 1fr;
-  margin-top: var(--spacing-s);
-  align-items: center;
-`;
-
-const CardContainer = styled.div`
-  gap: var(--spacing-l);
-  background-color: white;
-  display: grid;
-  grid-template-columns: 1fr 4fr 1fr 1fr;
-  align-items: center;
-`;
-
-const Image = styled.img`
-  object-fit: cover;
-`;
-
-const Title = styled.div`
-  font-size: var(--fontsize-heading-m);
-  font-weight: bold;
-`;
-
-const Address = styled.div`
-  font-size: var(--fontsize-body-xs);
-`;
-
-const MaxPersonsContainer = styled.div`
-  display: flex;
-  justify-items: center;
-  font-size: var(--fontsize-body-l);
-  font-weight: bold;
-`;
-
-const MaxPersonsCountContainer = styled.span`
-  margin-left: var(--spacing-xs);
-`;
-
-const DeleteButton = styled(Button)`
-  --border-color: transparent;
-`;
-
-const ArrowContainer = styled.div`
-  display: flex;
-`;
-
-const Circle = styled.div<{ passive: boolean }>`
-  margin-left: var(--spacing-xs);
-  height: var(--spacing-layout-m);
-  width: var(--spacing-layout-m);
-  background-color: ${(props) =>
-    props.passive ? 'var(--color-black-50)' : 'var(--color-bus)'};
-  color: ${(props) => (props.passive ? 'var(--color-black-50)' : 'white')};
-  border-radius: 50%;
-  display: flex;
-  justify-content: center;
-  align-items: center;
-`;
-=======
-import styles from './ReservationUnitList.module.scss';
 import ReservationUnitModal from './ReservationUnitModal';
 
 type CardProps = {
@@ -105,7 +29,75 @@
   onMoveDown: (reservationUnit: ReservationUnit) => void;
   t: (n: string) => string;
 };
->>>>>>> ba211792
+
+const NameCardContainer = styled.div`
+  margin-top: var(--spacing-l);
+`;
+
+const PreCardLabel = styled.div`
+  font-size: var(--fontsize-heading-xs);
+  font-weight: 700;
+`;
+
+const CardButtonContainer = styled.div`
+  display: grid;
+  grid-template-columns: 5fr 1fr;
+  margin-top: var(--spacing-s);
+  align-items: center;
+`;
+
+const CardContainer = styled.div`
+  gap: var(--spacing-l);
+  background-color: white;
+  display: grid;
+  grid-template-columns: 1fr 4fr 1fr 1fr;
+  align-items: center;
+`;
+
+const Image = styled.img`
+  object-fit: cover;
+`;
+
+const Title = styled.div`
+  font-size: var(--fontsize-heading-m);
+  font-weight: bold;
+`;
+
+const Address = styled.div`
+  font-size: var(--fontsize-body-xs);
+`;
+
+const MaxPersonsContainer = styled.div`
+  display: flex;
+  justify-items: center;
+  font-size: var(--fontsize-body-l);
+  font-weight: bold;
+`;
+
+const MaxPersonsCountContainer = styled.span`
+  margin-left: var(--spacing-xs);
+`;
+
+const DeleteButton = styled(Button)`
+  --border-color: transparent;
+`;
+
+const ArrowContainer = styled.div`
+  display: flex;
+`;
+
+const Circle = styled.div<{ passive: boolean }>`
+  margin-left: var(--spacing-xs);
+  height: var(--spacing-layout-m);
+  width: var(--spacing-layout-m);
+  background-color: ${(props) =>
+    props.passive ? 'var(--color-black-10)' : 'var(--color-bus)'};
+  color: ${(props) => (props.passive ? 'var(--color-black-50)' : 'white')};
+  border-radius: 50%;
+  display: flex;
+  justify-content: center;
+  align-items: center;
+`;
 
 const ReservationUnitCard = ({
   reservationUnit,
@@ -179,13 +171,6 @@
   );
 };
 
-<<<<<<< HEAD
-const MainContainer = styled.div`
-  margin-top: var(--spacing-l);
-`;
-
-const ReservationUnitList = (): JSX.Element => {
-=======
 type Props = {
   selectedReservationUnits: ReservationUnit[];
   applicationEvent: ApplicationEvent;
@@ -193,6 +178,14 @@
   form: ReturnType<typeof useForm>;
   applicationPeriod: ApplicationPeriod;
 };
+
+const MainContainer = styled.div`
+  margin-top: var(--spacing-l);
+`;
+
+const ButtonContainer = styled.div`
+  margin-top: var(--spacing-layout-m);
+`;
 
 const ReservationUnitList = ({
   selectedReservationUnits,
@@ -267,7 +260,6 @@
     setReservationUnits(move(reservationUnits, from, to));
   };
 
->>>>>>> ba211792
   const { t } = useTranslation();
 
   return (
@@ -287,14 +279,11 @@
           />
         );
       })}
-<<<<<<< HEAD
-    </MainContainer>
-=======
-      <div className={styles.buttonContainer}>
+      <ButtonContainer>
         <Button onClick={() => setShowModal(true)}>
           {t('ReservationUnitList.add')}
         </Button>
-      </div>
+      </ButtonContainer>
       <Modal
         okLabel={t('ReservationUnitModal.okButton')}
         handleClose={(add: boolean) => {
@@ -311,8 +300,7 @@
           handleAdd={handleAdd}
         />
       </Modal>
-    </div>
->>>>>>> ba211792
+    </MainContainer>
   );
 };
 
