--- conflicted
+++ resolved
@@ -7,13 +7,7 @@
 import React, { useEffect, useState } from 'react';
 import { useTranslation } from 'react-i18next';
 import { useForm } from 'react-hook-form';
-<<<<<<< HEAD
 import styled from 'styled-components';
-import ReservationUnitList from './ReservationUnitList';
-import { ApplicationPeriod, Parameter } from '../../common/types';
-import { formatDate } from '../../common/util';
-=======
-import styles from './Page1.module.scss';
 import ApplicationEvent from './ApplicationEvent';
 import {
   Application as ApplicationType,
@@ -21,7 +15,6 @@
   ReservationUnit,
 } from '../../common/types';
 import { mapOptions, OptionType } from '../../common/util';
->>>>>>> ba211792
 import { getParameters } from '../../common/api';
 
 type Props = {
@@ -32,52 +25,37 @@
   addNewApplicationEvent: () => void;
 };
 
-<<<<<<< HEAD
-type OptionType = {
-  label: string;
-  value: string;
-};
+const ButtonContainer = styled.div`
+  @media (max-width: var(--breakpoint-m)) {
+    flex-direction: column;
 
-const mapOptions = (src: Parameter[]): OptionType[] =>
-  src.map((v) => ({
-    label: v.name,
-    value: String(v.id),
-  }));
+    & > button {
+      margin-top: var(--spacing-m);
+      margin-left: auto;
+      margin-right: auto;
+    }
 
-const SubHeadLine = styled.div`
-  margin-top: var(--spacing-layout-m);
-  font-weight: 700;
-  font-size: var(--fontsize-heading-m);
-`;
+    & :nth-child(1) {
+      margin-left: auto;
+      margin-right: auto;
+    }
+  }
 
-const BasicInfoContainer = styled.div`
-  margin-top: var(--spacing-m);
-  display: grid;
-  grid-template-columns: 1fr 1fr;
-  gap: var(--spacing-m);
-`;
-
-const PeriodContainer = styled.div`
-  margin-top: var(--spacing-m);
-  display: grid;
-  grid-template-columns: 2fr 2fr 3fr;
-  gap: var(--spacing-m);
-  align-items: center;
-`;
-
-const ButtonContainer = styled.div`
   display: flex;
   flex-direction: row;
   margin-top: var(--spacing-layout-l);
   justify-content: flex-end;
+
+  & > button {
+    margin-left: var(--spacing-m);
+  }
+
+  & :nth-child(1) {
+    margin-right: auto;
+    margin-left: 0;
+  }
 `;
 
-const Ruler = styled.hr`
-  margin-top: var(--spacing-layout-m);
-`;
-
-const Page1 = ({ applicationPeriod }: Props): JSX.Element => {
-=======
 const Page1 = ({
   onNext,
   addNewApplicationEvent,
@@ -86,7 +64,7 @@
   selectedReservationUnits,
 }: Props): JSX.Element | null => {
   const [ready, setReady] = useState<boolean>(false);
->>>>>>> ba211792
+
   const [ageGroupOptions, setAgeGroupOptions] = useState<OptionType[]>([]);
   const [purposeOptions, setPurposeOptions] = useState<OptionType[]>([]);
   const [abilityGroupOptions, setAbilityGroupOptions] = useState<OptionType[]>(
@@ -155,125 +133,6 @@
   }
 
   return (
-<<<<<<< HEAD
-    <form onSubmit={handleSubmit(onSubmit)}>
-      <SubHeadLine>
-        {t('Application.Page1.basicInformationSubHeading')}
-      </SubHeadLine>
-      <BasicInfoContainer>
-        <TextInput
-          ref={register({ required: true })}
-          label={t('Application.Page1.name')}
-          id="name"
-          name="name"
-          required
-        />
-        <TextInput
-          required
-          ref={register({ required: true })}
-          label={t('Application.Page1.groupSize')}
-          id="groupSize"
-          name="groupSize"
-          type="number"
-        />
-        <Select
-          id="ageGroup"
-          placeholder="Valitse"
-          options={ageGroupOptions}
-          label={t('Application.Page1.ageGroup')}
-          required
-          onChange={(selection: OptionType): void => {
-            setValue('ageGroup', selection.value);
-          }}
-        />
-        <Select
-          placeholder="Valitse"
-          options={abilityGroupOptions}
-          label={t('Application.Page1.abilityGroup')}
-          required
-          onChange={(selection: OptionType): void => {
-            setValue('abilityGroup', selection.value);
-          }}
-        />
-        <Select
-          style={{
-            gridColumnStart: 1,
-            gridColumnEnd: 3,
-          }}
-          placeholder="Valitse"
-          required
-          options={purposeOptions}
-          label={t('Application.Page1.purpose')}
-          onChange={(selection: OptionType): void => {
-            setValue('purpose', selection.value);
-          }}
-        />
-      </BasicInfoContainer>
-      <Ruler />
-      <SubHeadLine>{t('Application.Page1.spacesSubHeading')}</SubHeadLine>
-      <ReservationUnitList />
-      <Ruler />
-      <SubHeadLine>
-        {t('Application.Page1.applicationPeriodSubHeading')}
-      </SubHeadLine>
-      <PeriodContainer>
-        <TextInput
-          ref={register()}
-          label={t('Application.Page1.periodStartDate')}
-          name="periodStartDate"
-          id="periodStartDate"
-          required
-        />
-        <TextInput
-          ref={register()}
-          label={t('Application.Page1.periodEndDate')}
-          name="periodEndDate"
-          id="periodEndDate"
-          required
-        />
-        <div style={{ display: 'flex' }}>
-          <Checkbox id="defaultPeriod" checked />
-          <span>
-            {periodStartDate} - {periodEndDate}
-          </span>
-        </div>
-        <TextInput
-          ref={register()}
-          label={t('Application.Page1.minDuration')}
-          name="minDuration"
-          id="minDuration"
-          required
-        />
-        <TextInput
-          ref={register()}
-          label={t('Application.Page1.maxDuration')}
-          name="maxDuration"
-          id="maxDuration"
-          required
-        />
-        <div style={{ display: 'flex' }}>
-          <Checkbox id="durationCheckbox" checked />
-          <span>1 t</span>
-        </div>
-        <TextInput
-          style={{
-            gridColumnStart: 1,
-            gridColumnEnd: 3,
-          }}
-          ref={register()}
-          label={t('Application.Page1.eventsPerWeek')}
-          name="eventsPerWeek"
-          id="eventsPerWeek"
-          type="number"
-          required
-        />
-        <div style={{ display: 'flex' }}>
-          <Checkbox id="everyTwoWeekCheckboxs" checked />
-          <span>Vuoro vain joka toinen viikko</span>
-        </div>
-      </PeriodContainer>
-      <ButtonContainer>
-=======
     <form>
       {application.applicationEvents.map((event, index) => {
         return (
@@ -289,8 +148,7 @@
         );
       })}
 
-      <div className={styles.buttonContainer}>
->>>>>>> ba211792
+      <ButtonContainer>
         <Button
           iconLeft={<IconPlusCircleFill />}
           onClick={() => form.handleSubmit(onAddApplicationEvent)()}>
