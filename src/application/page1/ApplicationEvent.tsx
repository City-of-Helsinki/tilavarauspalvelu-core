--- conflicted
+++ resolved
@@ -273,10 +273,14 @@
           name={fieldName('maxDuration')}
           required
         />
-<<<<<<< HEAD
-        <Checkbox id="durationCheckbox" checked label="1t" />
+        <Checkbox
+          id="durationCheckbox"
+          checked={defaultDurationSelected}
+          label={`${defaultDuration}${t('common.abbreviations.hour')}`}
+          onChange={selectDefaultDuration}
+          disabled={defaultDurationSelected}
+        />
         <SpanTwoColumns>
-          {' '}
           <TextInput
             ref={form.register()}
             label={t('Application.Page1.eventsPerWeek')}
@@ -286,24 +290,6 @@
             required
           />
         </SpanTwoColumns>
-=======
-        <Checkbox
-          id="durationCheckbox"
-          checked={defaultDurationSelected}
-          label={`${defaultDuration}${t('common.abbreviations.hour')}`}
-          onChange={selectDefaultDuration}
-          disabled={defaultDurationSelected}
-        />
-        <TextInput
-          ref={form.register()}
-          style={{ gridColumnStart: 1, gridColumnEnd: 3 }}
-          label={t('Application.Page1.eventsPerWeek')}
-          id={fieldName('eventsPerWeek')}
-          name={fieldName('eventsPerWeek')}
-          type="number"
-          required
-        />
->>>>>>> 519159ca
         <Controller
           control={form.control}
           name={fieldName('biweekly')}
