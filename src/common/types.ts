--- conflicted
+++ resolved
@@ -46,11 +46,8 @@
   statusTimestamp: string;
   allocating: boolean;
   isAdmin: boolean;
-<<<<<<< HEAD
   approvedBy: string;
-=======
   applicationsSent: boolean;
->>>>>>> 8f042d68
 };
 
 export type Space = {
