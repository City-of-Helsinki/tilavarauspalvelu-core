--- conflicted
+++ resolved
@@ -4,21 +4,11 @@
 import styled from 'styled-components';
 import Card from '../component/Card';
 import { ApplicationPeriod } from '../common/types';
-<<<<<<< HEAD
-import { isActive } from '../common/util';
-=======
-import styles from './ApplicationPeriodCard.module.scss';
 import { isActive, formatDate } from '../common/util';
->>>>>>> e1996b28
 
 interface Props {
   applicationPeriod: ApplicationPeriod;
 }
-
-<<<<<<< HEAD
-const formatDate = (startDate: string) => {
-  return format(parseISO(startDate), 'd. M. yyyy');
-};
 
 const StyledCard = styled(Card)<{ act?: boolean }>`
   @media (max-width: var(--breakpoint-s)) {
@@ -70,8 +60,6 @@
   justify-self: right;
 `;
 
-=======
->>>>>>> e1996b28
 const ApplicationPeriodCard = ({ applicationPeriod }: Props): JSX.Element => {
   const { t } = useTranslation();
 
