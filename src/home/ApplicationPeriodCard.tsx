--- conflicted
+++ resolved
@@ -13,15 +13,8 @@
 }
 
 // eslint-disable-next-line @typescript-eslint/no-unused-vars
-<<<<<<< HEAD
-const StyledCard = styled(({ act, ...rest }) => <Card {...rest} />)<{
-  act: string;
-}>`
-  @media (max-width: var(--breakpoint-s)) {
-=======
 const StyledCard = styled(({ act, ...rest }) => <Card {...rest} />)`
   @media (max-width: ${breakpoint.s}) {
->>>>>>> 633ac5c2
     grid-template-columns: 2fr;
   }
 
@@ -51,15 +44,8 @@
 `;
 
 // eslint-disable-next-line @typescript-eslint/no-unused-vars
-<<<<<<< HEAD
-const CardButton = styled(({ noLeftMargin, ...rest }) => <Button {...rest} />)<{
-  noLeftMargin?: boolean;
-}>`
-  @media (max-width: var(--breakpoint-s)) {
-=======
 const CardButton = styled(({ noLeftMargin, ...rest }) => <Button {...rest} />)`
   @media (max-width: ${breakpoint.s}) {
->>>>>>> 633ac5c2
     justify-self: center;
   }
 
@@ -89,11 +75,7 @@
   );
 
   return (
-<<<<<<< HEAD
-    <StyledCard border act={active}>
-=======
     <StyledCard border act={state === 'active' ? true : undefined}>
->>>>>>> 633ac5c2
       <StyledContainer>
         <Name>{applicationPeriod.name}</Name>
         <div>
