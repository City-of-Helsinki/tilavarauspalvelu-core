import React from 'react';
import { useTranslation } from 'react-i18next';
import { Button, IconSearch, ImageWithCard } from 'hds-react';
import { useHistory } from 'react-router-dom';
import styled from 'styled-components';
import Container from '../component/Container';
import Head from './Head';
import ApplicationPeriods from './ApplicationPeriodList';
import { ApplicationPeriod } from '../common/types';

type StaticContext = {
  data: ApplicationPeriod[];
};

interface IProps {
  staticContext?: StaticContext;
}

const ButtonContainer = styled.div`
  @media (max-width: var(--breakpoint-s)) {
    display: flex;
    flex-direction: column;

    & > button {
      margin-bottom: var(--spacing-m);
      margin-right: 0;
    }
  }

  & > button {
    margin-right: var(--spacing-m);
  }
`;

const Home = ({ staticContext }: IProps): JSX.Element => {
  const { t } = useTranslation();
  const history = useHistory();

  return (
    <>
      <Head heading={t('home.head.heading')} text={t('home.head.text')} />
      <Container>
<<<<<<< HEAD
        <h2 className="heading-l">{t('home.info.heading')}</h2>
        <p className="text-lg">{t('home.info.text')}</p>
        <ButtonContainer>
          <Button
            variant="secondary"
            onClick={() => history.push('/search')}
            iconLeft={<IconSearch />}>
            {t('home.browseAllButton')}
          </Button>
          <Button variant="secondary">{t('home.infoButton')}</Button>
        </ButtonContainer>
        <h2 className="heading-l" style={{ marginTop: 'var(--spacing-xl)' }}>
          {t('home.applicationTimes.heading')}
        </h2>
        <p className="text-lg">{t('home.applicationTimes.text')}</p>
        <ApplicationPeriods data={staticContext?.data} />
=======
        <div className={styles.topContainer}>
          <h2 className={styles.heading}>
            {t('home.applicationTimes.heading')}
          </h2>
          <p className="text-lg">{t('home.applicationTimes.text')}</p>
        </div>
        <ApplicationPeriods />
        <ImageWithCard
          className={`${styles.imageWithCard}`}
          cardAlignment="right"
          cardLayout="hover"
          color="secondary"
          src="https://hds.hel.fi/storybook/react/static/media/placeholder_1920x1080.4c706998.jpg">
          <div className={styles.infoContainer}>
            <h2 className={styles.heading}>{t('home.info.heading')}</h2>
            <p>{t('home.info.text')}</p>
            <div className={styles.buttonContainer}>
              <Button
                variant="secondary"
                theme="black"
                onClick={() => history.push('/search')}
                iconLeft={<IconSearch />}>
                {t('home.browseAllButton')}
              </Button>
              <Button disabled variant="secondary" theme="black">
                {t('home.infoButton')}
              </Button>
            </div>
          </div>
        </ImageWithCard>
>>>>>>> ba211792
      </Container>
    </>
  );
};

export default Home;<|MERGE_RESOLUTION|>--- conflicted
+++ resolved
@@ -6,15 +6,30 @@
 import Container from '../component/Container';
 import Head from './Head';
 import ApplicationPeriods from './ApplicationPeriodList';
-import { ApplicationPeriod } from '../common/types';
 
-type StaticContext = {
-  data: ApplicationPeriod[];
-};
+const TopContainer = styled.div`
+  margin-right: 30%;
+`;
 
-interface IProps {
-  staticContext?: StaticContext;
-}
+const Heading = styled.h2`
+  font-size: var(--fontsize-heading-l);
+  margin-top: var(--spacing-s);
+`;
+
+const StyledImageWithCard = styled(ImageWithCard)`
+  margin-top: var(--spacing-layout-xl);
+  width: 75rem;
+
+  & > :nth-child(2) {
+    height: auto;
+    margin: 1em;
+  }
+`;
+
+const InfoContainer = styled.div`
+  margin-top: var(--spacing-s);
+  margin-bottom: var(--spacing-m);
+`;
 
 const ButtonContainer = styled.div`
   @media (max-width: var(--breakpoint-s)) {
@@ -27,12 +42,14 @@
     }
   }
 
+  margin-top: var(--spacing-xl);
+
   & > button {
-    margin-right: var(--spacing-m);
+    margin-top: var(--spacing-m);
   }
 `;
 
-const Home = ({ staticContext }: IProps): JSX.Element => {
+const Home = (): JSX.Element => {
   const { t } = useTranslation();
   const history = useHistory();
 
@@ -40,41 +57,20 @@
     <>
       <Head heading={t('home.head.heading')} text={t('home.head.text')} />
       <Container>
-<<<<<<< HEAD
-        <h2 className="heading-l">{t('home.info.heading')}</h2>
-        <p className="text-lg">{t('home.info.text')}</p>
-        <ButtonContainer>
-          <Button
-            variant="secondary"
-            onClick={() => history.push('/search')}
-            iconLeft={<IconSearch />}>
-            {t('home.browseAllButton')}
-          </Button>
-          <Button variant="secondary">{t('home.infoButton')}</Button>
-        </ButtonContainer>
-        <h2 className="heading-l" style={{ marginTop: 'var(--spacing-xl)' }}>
-          {t('home.applicationTimes.heading')}
-        </h2>
-        <p className="text-lg">{t('home.applicationTimes.text')}</p>
-        <ApplicationPeriods data={staticContext?.data} />
-=======
-        <div className={styles.topContainer}>
-          <h2 className={styles.heading}>
-            {t('home.applicationTimes.heading')}
-          </h2>
+        <TopContainer>
+          <Heading>{t('home.applicationTimes.heading')}</Heading>
           <p className="text-lg">{t('home.applicationTimes.text')}</p>
-        </div>
+        </TopContainer>
         <ApplicationPeriods />
-        <ImageWithCard
-          className={`${styles.imageWithCard}`}
+        <StyledImageWithCard
           cardAlignment="right"
           cardLayout="hover"
           color="secondary"
           src="https://hds.hel.fi/storybook/react/static/media/placeholder_1920x1080.4c706998.jpg">
-          <div className={styles.infoContainer}>
-            <h2 className={styles.heading}>{t('home.info.heading')}</h2>
+          <InfoContainer>
+            <Heading>{t('home.info.heading')}</Heading>
             <p>{t('home.info.text')}</p>
-            <div className={styles.buttonContainer}>
+            <ButtonContainer>
               <Button
                 variant="secondary"
                 theme="black"
@@ -85,10 +81,9 @@
               <Button disabled variant="secondary" theme="black">
                 {t('home.infoButton')}
               </Button>
-            </div>
-          </div>
-        </ImageWithCard>
->>>>>>> ba211792
+            </ButtonContainer>
+          </InfoContainer>
+        </StyledImageWithCard>
       </Container>
     </>
   );
