--- conflicted
+++ resolved
@@ -151,10 +151,6 @@
     "--color-bus": "var(--color-black)",
   } as React.CSSProperties,
   variant: "secondary",
-<<<<<<< HEAD
-  iconLeft: <IconDownload aria-hidden />,
-=======
->>>>>>> 7fd80ea8
 })`
   font-size: var(--fontsize-body-s);
   text-align: left;
@@ -572,7 +568,7 @@
                           documentStatus === "loading" ? (
                             <LoadingSpinner small />
                           ) : (
-                            <IconDownload />
+                            <IconDownload aria-hidden />
                           )
                         }
                         onClick={() => {
