--- conflicted
+++ resolved
@@ -1,12 +1,6 @@
 {
     "name": "tilavarauspalvelu",
     "private": true,
-<<<<<<< HEAD
-    "workspaces": [
-        "ui",
-        "common"
-    ],
-=======
     "workspaces": {
       "packages": [
         "common",
@@ -15,7 +9,6 @@
       ]
     }
     ,
->>>>>>> 31b6ec3c
     "version": "1.0.0",
     "main": "index.js",
     "license": "MIT"
