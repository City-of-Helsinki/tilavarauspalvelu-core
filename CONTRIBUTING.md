--- conflicted
+++ resolved
@@ -10,14 +10,13 @@
 4. Select other active developers of the project as reviewers for your pull request. At least 1 approving review is required for a PR before merge.
 5. After PR has been approved and CI-pipeline has passed it can be merged to develop by anyone.
 
-<<<<<<< HEAD
 ## Serializers
 To keep serializers consistent, we obey the following principles. These principles may change in future.
 
 - By default, define relations in `fields = []` Meta attribute, which uses `PrimaryKeyRelatedField`.
 - If you need to represent relations as nested objects, use `PresentablePrimaryKeyRelatedField`, which is from `drf-extra-fields` library. This represents relations as nested objects when reading, and uses foreign key when writing.
 - Do not create nested writing operations
-=======
+
 ## Testing
 To guarantee that software is working as it supposed to, we obey the following testing principles. These principles are based on [Helsinki Testing requirements](https://dev.hel.fi/testing-requirements).
 
@@ -26,5 +25,4 @@
 - Use clear and descriptive naming, such as `test_authenticated_user_can_make_reservation` or `test_order_cannot_be_modified`.
 - Readability is important. Avoid loops in tests.
 - Tests are located under their respective apps, for example tests for Space-models should be in `spaces/tests.py`. API-related tests are under `api` application, postfixed by related endpoint, such as `api/test_reservation_api.py`.
-- Abstract reusable test data in fixtures (`conftest.py`). Sometimes creating or manipulating objects during a test is necessary, but if the data could be used in another test, put it in fixtures.
->>>>>>> 784fdaf0
+- Abstract reusable test data in fixtures (`conftest.py`). Sometimes creating or manipulating objects during a test is necessary, but if the data could be used in another test, put it in fixtures.