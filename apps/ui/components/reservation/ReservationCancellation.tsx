--- conflicted
+++ resolved
@@ -125,30 +125,7 @@
   }
 `;
 
-<<<<<<< HEAD
-const ButtonContainer = styled.div`
-  display: flex;
-  flex-direction: column;
-  gap: var(--spacing-m);
-  align-items: flex-start;
-  font-size: var(--fontsize-body-m);
-  margin-top: var(--spacing-layout-m);
-`;
-
-const StyledLink = styled(Link)`
-  display: flex;
-  align-items: center;
-  gap: var(--spacing-2-xs);
-  text-decoration: underline;
-  color: var(--color-black) !important;
-  cursor: pointer;
-  ${fontMedium}
-`;
-
-const ReservationCancellation = ({ id, logout }: Props): JSX.Element => {
-=======
 const ReservationCancellation = ({ id }: Props): JSX.Element => {
->>>>>>> 49c961d3
   const { t } = useTranslation();
 
   const [errorMsg, setErrorMsg] = useState<string | null>(null);
