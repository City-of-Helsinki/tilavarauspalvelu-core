--- conflicted
+++ resolved
@@ -1,13 +1,9 @@
-<<<<<<< HEAD
 import {
   browseSingleReservationUnitsButton,
   browseRecurringReservationUnitsButton,
 } from "../model/home";
 
 beforeEach(() => {
-  cy.fixture("v1/application_round").then((json) => {
-    cy.intercept("GET", "/v1/application_round/*", json);
-  });
   cy.visit("/");
 });
 
@@ -26,24 +22,6 @@
   it("displays browsing buttons", () => {
     browseSingleReservationUnitsButton().should("exist");
     browseRecurringReservationUnitsButton().should("exist");
-=======
-import { browseAllButton } from "../model/home";
-
-describe("Tilavaraus ui front page", () => {
-  beforeEach(() => {
-    cy.fixture("v1/application_round").then((json) => {
-      cy.intercept("GET", "/v1/application_round/*", json);
-    });
-    cy.visit("/");
-  });
-
-  it("displays applicationRounds", () => {
-    cy.get("h1").should("contain", "Vakiovuoron hakeminen");
-  });
-
-  it("displays browse all button", () => {
-    browseAllButton().should("exist");
->>>>>>> 27d3552d
   });
 
   it("is accessible", () => {
