--- conflicted
+++ resolved
@@ -295,7 +295,6 @@
   given_name: string;
   // eslint-disable-next-line camelcase
   family_name: string;
-<<<<<<< HEAD
 };
 
 export type Promotion = {
@@ -304,11 +303,4 @@
   body?: TranslationObject;
   image: string;
   link: string;
-};
-
-export type PageInfo = {
-  endCursor: string;
-  hasNextPage: boolean;
-=======
->>>>>>> fe9e084e
 };