import { addDays, addMinutes, endOfWeek, set } from "date-fns";
import { graphql, rest } from "msw";
import {
  OpeningTimesType,
  Query,
  QueryReservationUnitByPkArgs,
  QueryReservationUnitsArgs,
  ReservationType,
  ReservationUnitByPkType,
  ReservationUnitByPkTypeOpeningHoursArgs,
  ReservationUnitByPkTypeReservationsArgs,
  ReservationUnitImageType,
  ReservationUnitTypeConnection,
  TermsOfUseTermsOfUseTermsTypeChoices,
  ReservationUnitsReservationUnitPriceUnitChoices,
  ReservationUnitsReservationUnitReservationStartIntervalChoices,
  QueryTermsOfUseArgs,
  TermsOfUseTypeConnection,
  QueryReservationUnitTypesArgs,
  ReservationUnitsReservationUnitAuthenticationChoices,
  EquipmentCategoryType,
  ReservationUnitsReservationUnitReservationKindChoices,
} from "../../modules/gql-types";
import { Parameter } from "../../modules/types";
import { toApiDate } from "../../modules/util";

const equipmentCategories: EquipmentCategoryType[] = [
  {
    id: "gaiperjg9raepg",
    nameFi: "Huonekalut",
    nameEn: "Huonekalut En",
    nameSv: "Huonekalut Sv",
  },
  {
    id: "gawipgm4iaoe",
    nameFi: "Keittiö",
    nameEn: "Keittiö En",
    nameSv: "Keittiö Sv",
  },
  {
    id: "jbs8e905ujs8934jeg",
    nameFi: "Liikunta- ja pelivälineet",
    nameEn: "Liikunta- ja pelivälineet En",
    nameSv: "Liikunta- ja pelivälineet Sv",
  },
  {
    id: "w45oijgeiorg",
    nameFi: "Tekniikka",
    nameEn: "Tekniikka En",
    nameSv: "Tekniikka Sv",
  },
  {
    id: "w45oijgeiorg",
    nameFi: "Pelikonsoli",
    nameEn: "Pelikonsoli En",
    nameSv: "Pelikonsoli Sv",
  },
  {
    id: "w45oijgeiorg",
    nameFi: "Liittimet",
    nameEn: "Liittimet En",
    nameSv: "Liittimet Sv",
  },
  {
    id: "w45oijgeiorg",
    nameFi: "Muu",
    nameEn: "Muu En",
    nameSv: "Muu Sv",
  },
];

const selectedReservationUnitQuery = graphql.query<
  Query,
  QueryReservationUnitByPkArgs
>("ReservationUnit", async (req, res, ctx) => {
  const reservationUnitByPk: ReservationUnitByPkType = {
    resources: [],
    services: [],
    uuid: "8e5275aa-8625-4458-88b4-d5b1b2df6619",
    isDraft: false,
    contactInformation: null,
    authentication: ReservationUnitsReservationUnitAuthenticationChoices.Weak,
    id: "UmVzZXJ2YXRpb25Vbml0QnlQa1R5cGU6MzY=",
    pk: 1,
    nameFi: "Pukinmäen nuorisotalon keittiö FI",
    nameEn: "Pukinmäen nuorisotalon keittiö EN",
    nameSv: "Pukinmäen nuorisotalon keittiö SV",
    bufferTimeBefore: 3600,
    bufferTimeAfter: 1800,
    reservationBegins: addDays(new Date(), -1),
    reservationEnds: addDays(new Date(), 1),
    images: [
      {
        imageUrl:
          "http://localhost:8000/media/reservation_unit_images/lavenderhouse_1-x_large.jpg",
        mediumUrl:
          "http://localhost:8000/media/reservation_unit_images/lavenderhouse_1-x_large.jpg.384x384_q85_crop.jpg",
        smallUrl:
          "http://localhost:8000/media/reservation_unit_images/lavenderhouse_1-x_large.jpg.250x250_q85_crop.jpg",
        imageType: "MAIN",
      },
      {
        imageUrl:
          "http://localhost:8000/media/reservation_unit_images/external-content.duckduckgo.jpg",
        mediumUrl:
          "http://localhost:8000/media/reservation_unit_images/external-content.duckduckgo.jpg.384x384_q85_crop.jpg",
        smallUrl:
          "http://localhost:8000/media/reservation_unit_images/external-content.duckduckgo.jpg.250x250_q85_crop.jpg",
        imageType: "OTHER",
      },
      {
        imageUrl:
          "http://localhost:8000/media/reservation_unit_images/575479-L.jpg",
        mediumUrl:
          "http://localhost:8000/media/reservation_unit_images/575479-L.jpg.384x384_q85_crop.jpg",
        smallUrl:
          "http://localhost:8000/media/reservation_unit_images/575479-L.jpg.250x250_q85_crop.jpg",
        imageType: "OTHER",
      },
    ] as ReservationUnitImageType[],
    lowestPrice: 20,
    highestPrice: 20,
    priceUnit: "PER_15_MINS" as ReservationUnitsReservationUnitPriceUnitChoices,
    descriptionFi:
      "<p>Sali sijaitsee nuorisotalon toisessa kerroksessa. Tilaan mahtuu 60 henkil&ouml;&auml;..</p> Fi",
    descriptionEn:
      "<p>Sali sijaitsee nuorisotalon toisessa kerroksessa. Tilaan mahtuu 60 henkil&ouml;&auml;..</p> En",
    descriptionSv:
      "<p>Sali sijaitsee nuorisotalon toisessa kerroksessa. Tilaan mahtuu 60 henkil&ouml;&auml;..</p> Sv",
    termsOfUseFi:
      "<p>Nuorisotilojen yleiset varausehdot</p>\r\n<p><strong>1 Soveltamisala</strong></p>\r\n<p>N&auml;m&auml; varausehdot koskevat Helsingin kaupungin nuorisopalveluiden hallinnoimien tilojen ja laitteiden varaamista, k&auml;ytt&ouml;vuoron hakemista Tilavaraus-palvelun kautta sek&auml; nuorisopalveluiden hallinnoimien tilojen ja laitteiden k&auml;ytt&ouml;&auml;. N&auml;m&auml; varausehdot t&auml;ydent&auml;v&auml;t Helsingin kaupungin tilojen ja laitteiden varausehtoja. Varaamalla resurssin tai hakemalla k&auml;ytt&ouml;vuoroa hyv&auml;ksyt n&auml;m&auml; ehdot.</p> Fi",
    termsOfUseEn:
      "<p>Nuorisotilojen yleiset varausehdot</p>\r\n<p><strong>1 Soveltamisala</strong></p>\r\n<p>N&auml;m&auml; varausehdot koskevat Helsingin kaupungin nuorisopalveluiden hallinnoimien tilojen ja laitteiden varaamista, k&auml;ytt&ouml;vuoron hakemista Tilavaraus-palvelun kautta sek&auml; nuorisopalveluiden hallinnoimien tilojen ja laitteiden k&auml;ytt&ouml;&auml;. N&auml;m&auml; varausehdot t&auml;ydent&auml;v&auml;t Helsingin kaupungin tilojen ja laitteiden varausehtoja. Varaamalla resurssin tai hakemalla k&auml;ytt&ouml;vuoroa hyv&auml;ksyt n&auml;m&auml; ehdot.</p> En",
    termsOfUseSv:
      "<p>Nuorisotilojen yleiset varausehdot</p>\r\n<p><strong>1 Soveltamisala</strong></p>\r\n<p>N&auml;m&auml; varausehdot koskevat Helsingin kaupungin nuorisopalveluiden hallinnoimien tilojen ja laitteiden varaamista, k&auml;ytt&ouml;vuoron hakemista Tilavaraus-palvelun kautta sek&auml; nuorisopalveluiden hallinnoimien tilojen ja laitteiden k&auml;ytt&ouml;&auml;. N&auml;m&auml; varausehdot t&auml;ydent&auml;v&auml;t Helsingin kaupungin tilojen ja laitteiden varausehtoja. Varaamalla resurssin tai hakemalla k&auml;ytt&ouml;vuoroa hyv&auml;ksyt n&auml;m&auml; ehdot.</p> Sv",
    additionalInstructionsFi: "Additional instructions FI",
    additionalInstructionsEn: null,
    additionalInstructionsSv: null,
    reservationStartInterval:
      "INTERVAL_90_MINS" as ReservationUnitsReservationUnitReservationStartIntervalChoices,
    serviceSpecificTerms: {
      id: "VGVybXNPZlVzZVR5cGU6Mw==",
      termsType: "SERVICE_TERMS" as TermsOfUseTermsOfUseTermsTypeChoices,
      nameFi: "Palveluehto FI",
      nameEn: "Palveluehto EN",
      nameSv: "Palveluehto SV",
      textFi:
        "Palveluehto Palveluehto Palveluehto Palveluehto Palveluehto Palveluehto Palveluehto",
      textEn: "",
      textSv: "",
    },
    reservationUnitType: {
      id: "UmVzZXJ2YXRpb25Vbml0VHlwZVR5cGU6Mw==",
      nameFi: "Nuorisopalvelut Fi",
      nameEn: "Nuorisopalvelut En",
      nameSv: "Nuorisopalvelut Sv",
    },
    maxPersons: 60,
    unit: {
      descriptionFi: "Desc Fi",
      descriptionEn: "Desc En",
      descriptionSv: "Desc Sv",
      email: "pukinmaen.nuorisotalo@hel.fi",
      id: "VW5pdFR5cGU6Nw==",
      pk: 7,
      nameFi: "Pukinmäen nuorisotalo Fi",
      nameEn: "Pukinmäen nuorisotalo En",
      nameSv: "Pukinmäen nuorisotalo Sv",
      phone: "+358 9 310 36707",
      shortDescriptionFi: "",
      shortDescriptionEn: "",
      shortDescriptionSv: "",
      webPage: "http://pukinmaki.munstadi.fi/",
      tprekId: "123",
      location: {
        id: "TG9jYXRpb25UeXBlOjI2",
        latitude: "60.29429873400916",
        longitude: "25.07080078125",
        addressStreetFi: "Säterintie 2 Fi",
        addressStreetEn: "Säterintie 2 En",
        addressStreetSv: "Säterintie 2 Sv",
        addressZip: "00720",
        addressCityFi: "Helsinki Fi",
        addressCityEn: "Helsinki En",
        addressCitySv: "Helsinki Sv",
      },
    },
    minReservationDuration: 3600,
    maxReservationDuration: 5400,
    nextAvailableSlot: "2021-09-21T09:30:00Z",
    spaces: [
      {
        id: "U3BhY2VUeXBlOjQx",
        pk: 41,
        nameFi: "Sali Fi",
        nameEn: "Sali En",
        nameSv: "Sali Sv",
        code: "",
      },
    ],
    openingHours: {
      openingTimePeriods: [
        {
          periodId: 38600,
          startDate: toApiDate(new Date()),
          endDate: toApiDate(addDays(new Date(), 30)),
          resourceState: null,
          timeSpans: [
            {
              startTime: "09:00:00+00:00",
              endTime: "12:00:00+00:00",
              weekdays: [6, 1, 7],
              resourceState: "open",
              endTimeOnNextDay: null,
              nameFi: "Span name Fi",
              nameEn: "Span name En",
              nameSv: "Span name Sv",
              descriptionFi: "Span desc Fi",
              descriptionEn: "Span desc En",
              descriptionSv: "Span desc Sv",
            },
            {
              startTime: "12:00:00+00:00",
              endTime: "21:00:00+00:00",
              weekdays: [7, 2],
              resourceState: "open",
              endTimeOnNextDay: null,
              nameFi: "Span name Fi",
              nameEn: "Span name En",
              nameSv: "Span name Sv",
              descriptionFi: "Span desc Fi",
              descriptionEn: "Span desc En",
              descriptionSv: "Span desc Sv",
            },
          ],
          nameFi: "Period name Fi",
          nameEn: "Period name En",
          nameSv: "Period name Sv",
          descriptionFi: "Period desc Fi",
          descriptionEn: "Period desc En",
          descriptionSv: "Period desc Sv",
        },
        {
          periodId: 38601,
          startDate: toApiDate(addDays(new Date(), 30)),
          endDate: toApiDate(addDays(new Date(), 300)),
          resourceState: null,
          timeSpans: [
            {
              startTime: "09:00:00+00:00",
              endTime: "21:00:00+00:00",
              weekdays: [4, 5, 6],
              resourceState: "open",
              endTimeOnNextDay: null,
              nameFi: "Span name Fi",
              nameEn: "Span name En",
              nameSv: "Span name Sv",
              descriptionFi: "Span desc Fi",
              descriptionEn: "Span desc En",
              descriptionSv: "Span desc Sv",
            },
            {
              startTime: "09:00:00+00:00",
              endTime: "21:00:00+00:00",
              weekdays: [7],
              resourceState: "open",
              endTimeOnNextDay: null,
              nameFi: "Span name Fi",
              nameEn: "Span name En",
              nameSv: "Span name Sv",
              descriptionFi: "Span desc Fi",
              descriptionEn: "Span desc En",
              descriptionSv: "Span desc Sv",
            },
          ],
          nameFi: "Period name Fi",
          nameEn: "Period name En",
          nameSv: "Period name Sv",
          descriptionFi: "Period desc Fi",
          descriptionEn: "Period desc En",
          descriptionSv: "Period desc Sv",
        },
      ],
    },
    requireIntroduction: false,
    requireReservationHandling: false,
    equipment: [
      {
        id: "RXVhY2tldFZhbHVlOjA=",
        pk: 1,
        nameFi: "Joku muu Fi",
        nameEn: "Joku muu En",
        nameSv: "Joku muu Sv",
        category: {
          id: "RXVhY2tldFZhbHVlOjB=",
          nameFi: "Muu kategoria",
          nameEn: "Muu kategoria EN",
          nameSv: "Muu kategoria SV",
        },
      },
      {
        id: "RXVhY2tldFZhbHVlOjE=",
        pk: 1,
        nameFi: "Kattila Fi",
        nameEn: "Kattila En",
        nameSv: "Kattila Sv",
        category: equipmentCategories[1],
      },
      {
        id: "RXVhY2tldFZhbHVlOjD=",
        pk: 1,
        nameFi: "Tuoli Fi",
        nameEn: "Tuoli En",
        nameSv: "Tuoli Sv",
        category: equipmentCategories[0],
      },
    ],
<<<<<<< HEAD
=======
    canApplyFreeOfCharge: false,
>>>>>>> 6187fe86
    reservationKind:
      ReservationUnitsReservationUnitReservationKindChoices.DirectAndSeason,
  };

  if (req.variables.pk === 800) {
    reservationUnitByPk.equipment = [];
  }

  if (req.variables.pk === 900) {
    reservationUnitByPk.reservationBegins = addDays(new Date(), 1);
    reservationUnitByPk.reservationEnds = addDays(new Date(), 10);
    reservationUnitByPk.publishBegins = addMinutes(new Date(), -10);
    reservationUnitByPk.publishEnds = addMinutes(new Date(), 10);
  }

  if (req.variables.pk === 901) {
    reservationUnitByPk.maxReservationsPerUser = 10;
    reservationUnitByPk.publishBegins = addMinutes(new Date(), -10);
  }

  if (req.variables.pk === 902) {
    reservationUnitByPk.maxReservationsPerUser = 30;
    reservationUnitByPk.publishEnds = addMinutes(new Date(), 10);
  }

  if (req.variables.pk === 903) {
    reservationUnitByPk.pk = 903;
    reservationUnitByPk.lowestPrice = 0;
    reservationUnitByPk.highestPrice = 0;
    reservationUnitByPk.metadataSet = {
      id: "UmVzZXJ2YXRpb25NZXRhZGF0YVNldFR5cGU6MQ==",
      name: "Test",
      supportedFields: [
        "reservee_type",
        "reservee_first_name",
        "reservee_last_name",
        "reservee_organisation_name",
        "reservee_phone",
        "reservee_email",
        "reservee_id",
        "reservee_is_unregistered_association",
        "reservee_address_street",
        "reservee_address_city",
        "reservee_address_zip",
        "billing_first_name",
        "billing_last_name",
        "billing_phone",
        "billing_email",
        "billing_address_street",
        "billing_address_city",
        "billing_address_zip",
        "home_city",
        "age_group",
        "applying_for_free_of_charge",
        "free_of_charge_reason",
        "name",
        "description",
        "num_persons",
        "purpose",
      ],
      requiredFields: ["reservee_first_name", "billing_last_name"],
      pk: 1,
    };
  }

  if (req.variables.pk === 904) {
    reservationUnitByPk.pk = 904;
    reservationUnitByPk.requireReservationHandling = true;
  }

  if (req.variables.pk === 905) {
    reservationUnitByPk.publishBegins = addMinutes(new Date(), 10);
  }

  if (req.variables.pk === 906) {
    reservationUnitByPk.publishEnds = addMinutes(new Date(), -10);
  }

  if (req.variables.pk === 907) {
    reservationUnitByPk.isDraft = true;
    reservationUnitByPk.publishBegins = addMinutes(new Date(), 10);
    reservationUnitByPk.publishEnds = addMinutes(new Date(), 20);
  }

  if (req.variables.pk === 999) {
    reservationUnitByPk.isDraft = true;
  }

  return res(ctx.data({ reservationUnitByPk }));
});

const openingHoursQuery = graphql.query<
  Query,
  QueryReservationUnitByPkArgs &
    ReservationUnitByPkTypeOpeningHoursArgs &
    ReservationUnitByPkTypeReservationsArgs
>("ReservationUnitOpeningHours", async (req, res, ctx) => {
  const { startDate, endDate, from, to, state } = req.variables;

  const reservationUnitOpeningHours = {
    data: {
      reservationUnit: {
        openingHours: {
          openingTimes: Array.from(Array(100)).map((val, index) => ({
            date: toApiDate(addDays(new Date(), index)),
            startTime: "07:00:00+00:00",
            endTime: "20:00:00+00:00",
            state: "open",
            periods: null,
          })),
        },
        reservations: [
          {
            id: "UmVzZXJ2YXRpb25UeXBlOjU=",
            pk: 5,
            state: "CREATED",
            priority: "A_200",
            begin: set(endOfWeek(addDays(new Date(), 7), { weekStartsOn: 1 }), {
              hours: 13,
              minutes: 30,
              seconds: 0,
              milliseconds: 0,
            }),
            end: set(endOfWeek(addDays(new Date(), 7), { weekStartsOn: 1 }), {
              hours: 15,
              minutes: 0,
              seconds: 0,
              milliseconds: 0,
            }),
            numPersons: 3,
            calendarUrl:
              "http://localhost:8000/v1/reservation_calendar/5/?hash=aafe8cef803ea6aa3dc8c03307016b506554a62397a2c44828fc1d828fa7fee6",
            bufferTimeBefore: 7200,
            bufferTimeAfter: 1800,
          },
          {
            id: "UmV3ZXJ2YXRpb25UeXB3OjU=",
            pk: 6,
            state: "CREATED",
            priority: "A_200",
            begin: set(endOfWeek(addDays(new Date(), 7), { weekStartsOn: 1 }), {
              hours: 18,
              minutes: 0,
              seconds: 0,
              milliseconds: 0,
            }),
            end: set(endOfWeek(addDays(new Date(), 7), { weekStartsOn: 1 }), {
              hours: 19,
              minutes: 30,
              seconds: 0,
              milliseconds: 0,
            }),
            numPersons: 3,
            calendarUrl:
              "http://localhost:8000/v1/reservation_calendar/5/?hash=aafe8cef803ea6aa3dc8c03307016b506554a62397a2c44828fc1d828fa7fee6",
            bufferTimeBefore: null,
            bufferTimeAfter: 1800,
          },
        ].map((n) => ({
          ...n,
          ageGroup: {
            id: "1",
            minimum: 3,
          },
          applyingForFreeOfCharge: undefined,
          billingAddressStreet: "",
          billingAddressZip: "",
          billingAddressCity: "",
          billingEmail: "",
          billingFirstName: "",
          billingLastName: "",
          billingPhone: "",
          reserveeId: "",
          reserveeAddressStreet: "",
          reserveeAddressZip: "",
          reserveeAddressCity: "",
          reserveeIsUnregisteredAssociation: undefined,
          reserveeOrganisationName: "",
        })) as ReservationType[],
      },
    },
  };

  const openingTimes: OpeningTimesType[] =
    reservationUnitOpeningHours.data.reservationUnit.openingHours.openingTimes.filter(
      (openingTime: OpeningTimesType) => {
        return openingTime.date >= startDate && openingTime.date <= endDate;
      }
    );

  const reservations: ReservationType[] =
    reservationUnitOpeningHours.data.reservationUnit.reservations.filter(
      (reservation) => {
        let pass = false;

        if (toApiDate(new Date(reservation.begin)) >= toApiDate(new Date(from)))
          pass = true;

        if (toApiDate(new Date(reservation.begin)) <= toApiDate(new Date(to)))
          pass = true;

        if (state) {
          pass = state.includes(reservation.state);
        }

        return pass;
      }
    );

  return res(
    ctx.data({
      reservationUnitByPk: {
        id: "UmVzZXJ2YXRpb25Vbml0QnlQa1R5cGU6MzY=",
        isDraft: false,
        contactInformation: "",
        descriptionFi: "",
        descriptionEn: "",
        descriptionSv: "",
        nameFi: "",
        nameEn: "",
        nameSv: "",
        requireIntroduction: false,
        uuid: "",
        openingHours: { openingTimes },
        reservations,
      } as ReservationUnitByPkType,
    })
  );
});

const relatedReservationUnitsData: ReservationUnitTypeConnection = {
  edges: [
    {
      node: {
        uuid: "fwaiofmawoiegnmaiwoeng",
        isDraft: false,
        id: "UmVzZXJ2YXRpb25Vbml0VHlwZTozNw==",
        pk: 37,
        nameFi: "Pukinmäen nuorisotalon yläkerta Fi",
        nameEn: "Pukinmäen nuorisotalon yläkerta En",
        nameSv: "Pukinmäen nuorisotalon yläkerta Sv",
        authentication:
          ReservationUnitsReservationUnitAuthenticationChoices.Weak,
        images: [],
        lowestPrice: 12.34,
        highestPrice: 20,
        priceUnit:
          "PER_HOUR" as ReservationUnitsReservationUnitPriceUnitChoices,
        unit: {
          id: "VW5pdFR5cGU6Nw==",
          pk: 7,
          nameFi: "Pukinmäen nuorisotalo Fi",
          nameEn: "Pukinmäen nuorisotalo En",
          nameSv: "Pukinmäen nuorisotalo Sv",
          descriptionFi: "",
          descriptionEn: "",
          descriptionSv: "",
          email: "pukinmaen.nuorisotalo@hel.fi",
          shortDescriptionFi: "",
          shortDescriptionEn: "",
          shortDescriptionSv: "",
          webPage: "http://pukinmaki.munstadi.fi/",
          phone: "",
          location: {
            id: "fawioepfjwaeiofjew",
            pk: 25,
            addressStreetFi: "Säterintie 2 Fi",
            addressStreetEn: "Säterintie 2 En",
            addressStreetSv: "Säterintie 2 Sv",
            addressZip: "00720",
            addressCityFi: "Helsinki Fi",
            addressCityEn: "Helsinki En",
            addressCitySv: "Helsinki Sv",
          },
        },
        reservationStartInterval:
          "INTERVAL_30_MINS" as ReservationUnitsReservationUnitReservationStartIntervalChoices,
        reservationUnitType: {
          id: "fj9023fjwifj",
          pk: 3,
          nameFi: "Nuorisopalvelut Fi",
          nameEn: "Nuorisopalvelut En",
          nameSv: "Nuorisopalvelut Sv",
        },
        maxPersons: 45,
        descriptionFi: "",
        descriptionEn: "",
        descriptionSv: "",
        requireIntroduction: false,
        spaces: [
          {
            id: "fjawoi4jfioawgnoawe",
            code: "",
            nameFi: "Yläkerta Fi",
            nameEn: "Yläkerta En",
            nameSv: "Yläkerta Sv",
          },
        ],
        resources: [],
        contactInformation: "",
        requireReservationHandling: false,
<<<<<<< HEAD
=======
        canApplyFreeOfCharge: false,
>>>>>>> 6187fe86
        reservationKind:
          ReservationUnitsReservationUnitReservationKindChoices.DirectAndSeason,
      },
      cursor: "YXJyYXljb25uZWN0aW9uOjA=",
    },
    {
      node: {
        uuid: "fwaiofmawodiegnmaiwoeng",
        isDraft: false,
        id: "UmVzZXJ2YXRpb25Vbml0VHlwZTozNg==",
        pk: 48,
        nameFi: "Pukinmäen nuorisotalon sali Fi",
        nameEn: "Pukinmäen nuorisotalon sali En",
        nameSv: "Pukinmäen nuorisotalon sali Sv",
        authentication:
          ReservationUnitsReservationUnitAuthenticationChoices.Weak,
        lowestPrice: 3.34,
        highestPrice: 30,
        priceUnit:
          "PER_WEEK" as ReservationUnitsReservationUnitPriceUnitChoices,
        images: [
          {
            imageUrl:
              "http://localhost:8000/media/reservation_unit_images/lavenderhouse_1-x_large.jpg",
            smallUrl:
              "http://localhost:8000/media/reservation_unit_images/lavenderhouse_1-x_large.jpg.250x250_q85_crop.jpg",
            imageType: "MAIN",
          },
          {
            imageUrl:
              "http://localhost:8000/media/reservation_unit_images/external-content.duckduckgo.jpg",
            smallUrl:
              "http://localhost:8000/media/reservation_unit_images/external-content.duckduckgo.jpg.250x250_q85_crop.jpg",
            imageType: "OTHER",
          },
          {
            imageUrl:
              "http://localhost:8000/media/reservation_unit_images/575479-L.jpg",
            smallUrl:
              "http://localhost:8000/media/reservation_unit_images/575479-L.jpg.250x250_q85_crop.jpg",
            imageType: "OTHER",
          },
        ] as ReservationUnitImageType[],
        unit: {
          id: "VW5pdFR5cGU6Nw==",
          pk: 7,
          nameFi: "Pukinmäen nuorisotalo Fi",
          nameEn: "Pukinmäen nuorisotalo En",
          nameSv: "Pukinmäen nuorisotalo Sv",
          descriptionFi: "",
          descriptionEn: "",
          descriptionSv: "",
          email: "pukinmaen.nuorisotalo@hel.fi",
          shortDescriptionFi: "",
          shortDescriptionEn: "",
          shortDescriptionSv: "",
          webPage: "http://pukinmaki.munstadi.fi/",
          phone: "",
          location: {
            id: "fawioepfjwaeiofjew",
            pk: 25,
            addressStreetFi: "Säterintie 2 Fi",
            addressStreetEn: "Säterintie 2 En",
            addressStreetSv: "Säterintie 2 Sv",
            addressZip: "00720",
            addressCityFi: "Helsinki Fi",
            addressCityEn: "Helsinki En",
            addressCitySv: "Helsinki Sv",
          },
        },
        reservationStartInterval:
          "INTERVAL_30_MINS" as ReservationUnitsReservationUnitReservationStartIntervalChoices,
        reservationUnitType: {
          id: "fj9023fjwifj",
          pk: 3,
          nameFi: "Nuorisopalvelut Fi",
          nameEn: "Nuorisopalvelut En",
          nameSv: "Nuorisopalvelut Sv",
        },
        maxPersons: 60,
        descriptionFi: "",
        descriptionEn: "",
        descriptionSv: "",
        requireIntroduction: false,
        spaces: [
          {
            id: "fwao0ejfaowiefj",
            code: "",
            nameFi: "Sali Fi",
            nameEn: "Sali En",
            nameSv: "Sali Sv",
          },
        ],
        resources: [],
        contactInformation: "",
        requireReservationHandling: false,
<<<<<<< HEAD
=======
        canApplyFreeOfCharge: false,
>>>>>>> 6187fe86
        reservationKind:
          ReservationUnitsReservationUnitReservationKindChoices.DirectAndSeason,
      },
      cursor: "YXJyYXljb25uZWN0aW9uOjE=",
    },
  ],
  pageInfo: {
    hasNextPage: false,
    hasPreviousPage: false,
  },
};

const reservationUnitTypeData: Parameter[] = [
  { id: 4, name: "Tilan tyyppi" },
  { id: 1, name: "Äänitysstudio" },
  { id: 2, name: "Kokoustila" },
];

const relatedReservationUnits = graphql.query<Query, QueryReservationUnitsArgs>(
  "RelatedReservationUnits",
  (req, res, ctx) => {
    return res(
      ctx.data({
        reservationUnits: relatedReservationUnitsData,
      })
    );
  }
);

const reservationUnitTypesRest = rest.get<Parameter[]>(
  "http://localhost:8000/v1/parameters/reservation_unit_type/",
  (req, res, ctx) => {
    return res(ctx.json(reservationUnitTypeData));
  }
);

const reservationUnitTypes = graphql.query<
  Query,
  QueryReservationUnitTypesArgs
>("ReservationUnitTypes", (req, res, ctx) => {
  const data = {
    edges: reservationUnitTypeData.map((item) => ({
      node: {
        id: item.id.toString(),
        pk: item.id,
        nameFi: item.name as string,
        nameEn: `${item.name} EN`,
        nameSv: `${item.name} SV`,
      },
      cursor: "YXJyYXljb25uZWN0aW9uVHlwZTo=",
    })),
    pageInfo: {
      hasNextPage: false,
      hasPreviousPage: false,
    },
  };

  return res(ctx.data({ reservationUnitTypes: data }));
});

const termsOfUseData: TermsOfUseTypeConnection = {
  edges: [
    {
      node: {
        id: "1",
        pk: "123235423",
        nameFi: "Perumisehto FI",
        nameEn: "Perumisehto EN",
        nameSv: "Perumisehto SV",
        textFi:
          "PerumisehtoPerumisehtoPerumisehtoPerumisehto PerumisehtoPerumisehtoPerumisehtoPerumisehto",
        textEn: "",
        textSv: "",
        termsType: TermsOfUseTermsOfUseTermsTypeChoices.CancellationTerms,
      },
      cursor: null,
    },
    {
      node: {
        id: "2",
        pk: "1232354fawregra23",
        nameFi: "Maksuehto FI",
        nameEn: "Maksuehto EN",
        nameSv: "Maksuehto SV",
        textFi: "Maksuehto Maksuehto MaksuehtoMaksuehtoMaksuehto",
        textEn: "",
        textSv: "",
        termsType: TermsOfUseTermsOfUseTermsTypeChoices.PaymentTerms,
      },
      cursor: null,
    },
    {
      node: {
        id: "3",
        pk: "KUVAnupa",
        nameFi: "Palveluehto FI",
        nameEn: "Palveluehto EN",
        nameSv: "Palveluehto SV",
        textFi:
          "Palveluehto Palveluehto Palveluehto Palveluehto Palveluehto Palveluehto Palveluehto",
        textEn: "",
        textSv: "",
        termsType: TermsOfUseTermsOfUseTermsTypeChoices.ServiceTerms,
      },
      cursor: null,
    },
    {
      node: {
        id: "4",
        pk: "generic1",
        nameFi: "Sopimusehdot FI",
        nameEn: "Sopimusehdot EN",
        nameSv: "Sopimusehdot SV",
        textFi: "Sopparijuttuja \r\n\r\nToinen rivi",
        textEn: "Sopparijuttuja \r\n\r\nToinen rivi",
        textSv: "Sopparijuttuja \r\n\r\nToinen rivi",
        termsType: TermsOfUseTermsOfUseTermsTypeChoices.GenericTerms,
      },
      cursor: null,
    },
  ],
  pageInfo: null,
};

export const termsOfUse = graphql.query<Query, QueryTermsOfUseArgs>(
  "TermsOfUse",
  (req, res, ctx) => {
    const { termsType } = req.variables;
    const result = termsType
      ? ({
          edges: termsOfUseData.edges.filter(
            (n) => n.node.termsType === termsType.toUpperCase()
          ),
        } as TermsOfUseTypeConnection)
      : termsOfUseData;
    return res(ctx.data({ termsOfUse: result }));
  }
);

export const reservationUnitHandlers = [
  selectedReservationUnitQuery,
  openingHoursQuery,
  relatedReservationUnits,
  reservationUnitTypesRest,
  reservationUnitTypes,
  termsOfUse,
];<|MERGE_RESOLUTION|>--- conflicted
+++ resolved
@@ -315,10 +315,7 @@
         category: equipmentCategories[0],
       },
     ],
-<<<<<<< HEAD
-=======
     canApplyFreeOfCharge: false,
->>>>>>> 6187fe86
     reservationKind:
       ReservationUnitsReservationUnitReservationKindChoices.DirectAndSeason,
   };
@@ -620,10 +617,7 @@
         resources: [],
         contactInformation: "",
         requireReservationHandling: false,
-<<<<<<< HEAD
-=======
         canApplyFreeOfCharge: false,
->>>>>>> 6187fe86
         reservationKind:
           ReservationUnitsReservationUnitReservationKindChoices.DirectAndSeason,
       },
@@ -720,10 +714,7 @@
         resources: [],
         contactInformation: "",
         requireReservationHandling: false,
-<<<<<<< HEAD
-=======
         canApplyFreeOfCharge: false,
->>>>>>> 6187fe86
         reservationKind:
           ReservationUnitsReservationUnitReservationKindChoices.DirectAndSeason,
       },
