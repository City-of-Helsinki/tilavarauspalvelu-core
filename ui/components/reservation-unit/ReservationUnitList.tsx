--- conflicted
+++ resolved
@@ -115,13 +115,10 @@
           QueryReservationUnitsArgs
         >({
           query: RESERVATION_UNITS,
-<<<<<<< HEAD
           fetchPolicy: "no-cache",
-=======
           variables: {
             pk: eventUniIds.map(String),
           },
->>>>>>> 8458e089
         });
         data = reservationUnitData?.reservationUnits?.edges
           .map((n) => n.node)
