--- conflicted
+++ resolved
@@ -37,12 +37,8 @@
 import { after, before } from "../../modules/validation";
 import ConfirmationModal, { ModalRef } from "../common/ConfirmationModal";
 import { MediumButton } from "../../styles/util";
-<<<<<<< HEAD
-import { fontRegular, H4 } from "../../modules/style/typography";
+import { fontRegular, H5 } from "../../modules/style/typography";
 import { ReservationUnitType } from "../../modules/gql-types";
-=======
-import { fontRegular, H5 } from "../../modules/style/typography";
->>>>>>> f0b06539
 
 type OptionTypes = {
   ageGroupOptions: OptionType[];
