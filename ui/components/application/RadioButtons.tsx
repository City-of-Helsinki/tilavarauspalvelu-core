--- conflicted
+++ resolved
@@ -15,14 +15,8 @@
   margin-top: var(--spacing-m);
 `;
 
-<<<<<<< HEAD
-const Prefix = styled.h2`
-  font-size: var(--font-size-m);
-  ${fontRegular};
-=======
 const Prefix = styled.p`
   ${fontRegular}
->>>>>>> 3ca5e18b
 `;
 
 const RadioButtons = ({
