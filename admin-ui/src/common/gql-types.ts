--- conflicted
+++ resolved
@@ -1201,11 +1201,6 @@
   openingHours?: Maybe<OpeningHoursType>;
   paymentTerms?: Maybe<TermsOfUseType>;
   pk?: Maybe<Scalars['Int']>;
-<<<<<<< HEAD
-  /** The current list price for reservation units with a fixed price */
-  price: Scalars['Decimal'];
-=======
->>>>>>> 63fad24a
   /** Unit of the price */
   priceUnit: ReservationUnitsReservationUnitPriceUnitChoices;
   purposes?: Maybe<Array<Maybe<PurposeType>>>;
@@ -1320,11 +1315,6 @@
   nameFi?: Maybe<Scalars['String']>;
   nameSv?: Maybe<Scalars['String']>;
   paymentTermsPk?: Maybe<Scalars['String']>;
-<<<<<<< HEAD
-  /** The current list price for reservation units with a fixed price */
-  price?: Maybe<Scalars['Float']>;
-=======
->>>>>>> 63fad24a
   /** Unit of the price. Possible values are per_15_mins, per_30_mins, per_hour, per_half_day, per_day, per_week, fixed. */
   priceUnit?: Maybe<Scalars['String']>;
   purposePks?: Maybe<Array<Maybe<Scalars['Int']>>>;
@@ -1377,11 +1367,6 @@
   nameFi?: Maybe<Scalars['String']>;
   nameSv?: Maybe<Scalars['String']>;
   pk?: Maybe<Scalars['Int']>;
-<<<<<<< HEAD
-  /** The current list price for reservation units with a fixed price */
-  price?: Maybe<Scalars['Float']>;
-=======
->>>>>>> 63fad24a
   /** Unit of the price. Possible values are per_15_mins, per_30_mins, per_hour, per_half_day, per_day, per_week, fixed. */
   priceUnit?: Maybe<Scalars['String']>;
   purposes?: Maybe<Array<Maybe<PurposeType>>>;
@@ -1454,11 +1439,6 @@
   nameSv?: Maybe<Scalars['String']>;
   paymentTerms?: Maybe<TermsOfUseType>;
   pk?: Maybe<Scalars['Int']>;
-<<<<<<< HEAD
-  /** The current list price for reservation units with a fixed price */
-  price: Scalars['Decimal'];
-=======
->>>>>>> 63fad24a
   /** Unit of the price */
   priceUnit: ReservationUnitsReservationUnitPriceUnitChoices;
   purposes?: Maybe<Array<Maybe<PurposeType>>>;
@@ -1563,11 +1543,6 @@
   nameSv?: Maybe<Scalars['String']>;
   paymentTermsPk?: Maybe<Scalars['String']>;
   pk: Scalars['Int'];
-<<<<<<< HEAD
-  /** The current list price for reservation units with a fixed price */
-  price?: Maybe<Scalars['Float']>;
-=======
->>>>>>> 63fad24a
   /** Unit of the price. Possible values are per_15_mins, per_30_mins, per_hour, per_half_day, per_day, per_week, fixed. */
   priceUnit?: Maybe<Scalars['String']>;
   purposePks?: Maybe<Array<Maybe<Scalars['Int']>>>;
@@ -1620,11 +1595,6 @@
   nameFi?: Maybe<Scalars['String']>;
   nameSv?: Maybe<Scalars['String']>;
   pk?: Maybe<Scalars['Int']>;
-<<<<<<< HEAD
-  /** The current list price for reservation units with a fixed price */
-  price?: Maybe<Scalars['Float']>;
-=======
->>>>>>> 63fad24a
   /** Unit of the price. Possible values are per_15_mins, per_30_mins, per_hour, per_half_day, per_day, per_week, fixed. */
   priceUnit?: Maybe<Scalars['String']>;
   purposes?: Maybe<Array<Maybe<PurposeType>>>;
@@ -1680,8 +1650,6 @@
   PerWeek = 'PER_WEEK'
 }
 
-<<<<<<< HEAD
-=======
 /** An enumeration. */
 export enum ReservationUnitsReservationUnitReservationStartIntervalChoices {
   /** 15 minutes */
@@ -1694,7 +1662,6 @@
   Interval_90Mins = 'INTERVAL_90_MINS'
 }
 
->>>>>>> 63fad24a
 export type ReservationUpdateMutationInput = {
   begin?: Maybe<Scalars['DateTime']>;
   bufferTimeAfter?: Maybe<Scalars['String']>;
