--- conflicted
+++ resolved
@@ -20,8 +20,7 @@
     today = date.today()
 
     logger.info(f"Updating reservation unit pricing with date {today}")
-<<<<<<< HEAD
-    num_updated = update_reservation_unit_pricings()
+    num_updated = update_reservation_unit_pricings(today)
     logger.info(f"Updated {num_updated} reservation units with date {today}")
 
 
@@ -63,8 +62,4 @@
     if reservation_unit.payment_product is not None and payment_merchant is None:
         ReservationUnit.objects.filter(pk=reservation_unit_pk).update(
             payment_product=payment_product
-        )
-=======
-    num_updated = update_reservation_unit_pricings(today)
-    logger.info(f"Updated {num_updated} reservation units with date {today}")
->>>>>>> 2ff5f41c
+        )