--- conflicted
+++ resolved
@@ -447,13 +447,13 @@
         help_text="What kind of reservations are to be booked with this reservation unit.",
     )
 
-<<<<<<< HEAD
     allow_reservations_without_opening_hours = models.BooleanField(
         verbose_name=_("Allow reservations without opening hours"),
         default=False,
         help_text="Is it possible to reserve this reservation unit when opening hours are not defined.",
         blank=False,
-=======
+    )
+    
     can_apply_free_of_charge = models.BooleanField(
         blank=True,
         default=False,
@@ -461,7 +461,6 @@
         help_text=_(
             "Can reservations to this reservation unit be able to apply free of charge."
         ),
->>>>>>> 3882f265
     )
 
     class Meta:
