from typing import Any

from django.shortcuts import get_object_or_404
from graphene_permissions.permissions import BasePermission
from graphql import ResolveInfo

from permissions.helpers import (
    can_create_reservation,
    can_manage_purposes,
    can_manage_resources,
    can_manage_spaces,
    can_manage_units,
    can_manage_units_reservation_units,
    can_view_reservations,
)
from reservations.models import Reservation
from spaces.models import Unit


class ReservationUnitHaukiUrlPermission(BasePermission):
    @classmethod
    def has_permission(cls, info: ResolveInfo) -> bool:
        return False

    @classmethod
    def has_node_permission(cls, info: ResolveInfo, id: str) -> bool:
        # FIXME: needs a fix for permissions, not called currently TILA-777
        return True

    @classmethod
    def has_mutation_permission(cls, root: Any, info: ResolveInfo, input: dict) -> bool:
        return False


class ReservationUnitPermission(BasePermission):
    @classmethod
    def has_permission(cls, info: ResolveInfo) -> bool:
        return True

    @classmethod
    def has_mutation_permission(cls, root: Any, info: ResolveInfo, input: dict) -> bool:
        unit = Unit.objects.filter(id=input["unit_id"]).first()
        return can_manage_units_reservation_units(info.context.user, unit)


class ResourcePermission(BasePermission):
    @classmethod
    def has_permission(cls, info: ResolveInfo) -> bool:
        return True

    @classmethod
    def has_node_permission(cls, info: ResolveInfo, id: str) -> bool:
        return True

    @classmethod
    def has_mutation_permission(cls, root: Any, info: ResolveInfo, input: dict) -> bool:
        return can_manage_resources(info.context.user)


class ReservationPermission(BasePermission):
    @classmethod
    def has_mutation_permission(cls, root: Any, info: ResolveInfo, input: dict) -> bool:
        reservation = Reservation(**input)
        return can_create_reservation(info.context.user, reservation)

    @classmethod
    def has_filter_permission(self, info: ResolveInfo) -> bool:
        return can_view_reservations(info.context.user)


class PurposePermission(BasePermission):
    @classmethod
    def has_filter_permission(cls, info: ResolveInfo) -> bool:
        return True

    @classmethod
    def has_mutation_permission(cls, root: Any, info: ResolveInfo, input: dict) -> bool:
        return can_manage_purposes(info.context.user)


class SpacePermission(BasePermission):
    @classmethod
    def has_permission(cls, info: ResolveInfo) -> bool:
        return True

    @classmethod
    def has_filter_permission(cls, info: ResolveInfo) -> bool:
        return True

    @classmethod
    def has_mutation_permission(cls, root: Any, info: ResolveInfo, input: dict) -> bool:
        return can_manage_spaces(info.context.user)


class UnitPermission(BasePermission):
    @classmethod
    def has_permission(cls, info: ResolveInfo) -> bool:
        return True

    @classmethod
    def has_mutation_permission(cls, root: Any, info: ResolveInfo, input: dict) -> bool:
<<<<<<< HEAD
        return can_manage_units(info.context.user)


class KeywordPermission(BasePermission):
    @classmethod
    def has_permission(cls, info: ResolveInfo) -> bool:
        return True

    @classmethod
    def has_mutation_permission(cls, root: Any, info: ResolveInfo, input: dict) -> bool:
        return False
=======
        pk = input.get("pk")
        unit = get_object_or_404(Unit, pk=pk)
        return can_manage_units(info.context.user, unit)
>>>>>>> dd7459e4
<|MERGE_RESOLUTION|>--- conflicted
+++ resolved
@@ -99,8 +99,9 @@
 
     @classmethod
     def has_mutation_permission(cls, root: Any, info: ResolveInfo, input: dict) -> bool:
-<<<<<<< HEAD
-        return can_manage_units(info.context.user)
+        pk = input.get("pk")
+        unit = get_object_or_404(Unit, pk=pk)
+        return can_manage_units(info.context.user, unit)
 
 
 class KeywordPermission(BasePermission):
@@ -110,9 +111,4 @@
 
     @classmethod
     def has_mutation_permission(cls, root: Any, info: ResolveInfo, input: dict) -> bool:
-        return False
-=======
-        pk = input.get("pk")
-        unit = get_object_or_404(Unit, pk=pk)
-        return can_manage_units(info.context.user, unit)
->>>>>>> dd7459e4
+        return False