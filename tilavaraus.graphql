--- conflicted
+++ resolved
@@ -2058,12 +2058,6 @@
   descriptionFi: String
   descriptionEn: String
   descriptionSv: String
-<<<<<<< HEAD
-=======
-  termsOfUseFi: String
-  termsOfUseEn: String
-  termsOfUseSv: String
->>>>>>> c927ae34
   clientMutationId: String
 }
 
@@ -2189,12 +2183,6 @@
   descriptionFi: String
   descriptionEn: String
   descriptionSv: String
-<<<<<<< HEAD
-=======
-  termsOfUseFi: String
-  termsOfUseEn: String
-  termsOfUseSv: String
->>>>>>> c927ae34
 
   """May contain more than one error for same field."""
   errors: [ErrorType]
@@ -2643,12 +2631,6 @@
   descriptionFi: String
   descriptionEn: String
   descriptionSv: String
-<<<<<<< HEAD
-=======
-  termsOfUseFi: String
-  termsOfUseEn: String
-  termsOfUseSv: String
->>>>>>> c927ae34
   clientMutationId: String
 }
 
@@ -2774,12 +2756,6 @@
   descriptionFi: String
   descriptionEn: String
   descriptionSv: String
-<<<<<<< HEAD
-=======
-  termsOfUseFi: String
-  termsOfUseEn: String
-  termsOfUseSv: String
->>>>>>> c927ae34
 
   """May contain more than one error for same field."""
   errors: [ErrorType]
@@ -3452,24 +3428,15 @@
   webPage: String
   email: String
   phone: String
-<<<<<<< HEAD
-=======
   descriptionFi: String
   descriptionEn: String
   descriptionSv: String
->>>>>>> c927ae34
   shortDescriptionFi: String
   shortDescriptionEn: String
   shortDescriptionSv: String
   nameFi: String
   nameEn: String
   nameSv: String
-<<<<<<< HEAD
-  descriptionFi: String
-  descriptionEn: String
-  descriptionSv: String
-=======
->>>>>>> c927ae34
   clientMutationId: String
 }
 
@@ -3479,24 +3446,15 @@
   webPage: String
   email: String
   phone: String
-<<<<<<< HEAD
-=======
   descriptionFi: String
   descriptionEn: String
   descriptionSv: String
->>>>>>> c927ae34
   shortDescriptionFi: String
   shortDescriptionEn: String
   shortDescriptionSv: String
   nameFi: String
   nameEn: String
   nameSv: String
-<<<<<<< HEAD
-  descriptionFi: String
-  descriptionEn: String
-  descriptionSv: String
-=======
->>>>>>> c927ae34
 
   """May contain more than one error for same field."""
   errors: [ErrorType]
