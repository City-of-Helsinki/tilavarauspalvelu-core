"""Exposes a URL that specifies the behaviour of this scalar."""
directive @specifiedBy(
  """The URL that specifies the behaviour of this scalar."""
  url: String!
) on SCALAR

type AbilityGroupType {
  name: String!
  pk: Int
}

type AddressType implements Node {
  streetAddress: String!
  postCode: String!
  city: String!

  """The ID of the object"""
  id: ID!
  pk: Int
}

type AgeGroupType implements Node {
  minimum: Int!
  maximum: Int

  """The ID of the object"""
  id: ID!
  pk: Int
}

type AgeGroupTypeConnection {
  """Pagination data for this connection."""
  pageInfo: PageInfo!

  """Contains the nodes in this connection."""
  edges: [AgeGroupTypeEdge]!
}

"""A Relay edge containing a `AgeGroupType` and its cursor."""
type AgeGroupTypeEdge {
  """The item at the end of the edge"""
  node: AgeGroupType

  """A cursor for use in pagination"""
  cursor: String!
}

type ApplicationAggregatedDataType {
  appliedMinDurationTotal: Float
  appliedReservationsTotal: Float
  createdReservationsTotal: Float
  reservationsDurationTotal: Float
}

type ApplicationEventAggregatedDataType {
  durationTotal: Float
  reservationsTotal: Float
  allocationResultsDurationTotal: Float
  allocationResultsReservationsTotal: Float
}

type ApplicationEventScheduleType implements Node {
  """The ID of the object"""
  id: ID!
  day: ApplicationsApplicationEventScheduleDayChoices!
  begin: Time!
  end: Time!
  priority: ApplicationsApplicationEventSchedulePriorityChoices!
  pk: Int
}

"""An enumeration."""
enum applicationEventStatus {
  created
  allocated
  validated
  approved
  declined
}

type ApplicationEventType implements Node {
  """The ID of the object"""
  id: ID!
  name: String!
  numPersons: Int
  abilityGroup: AbilityGroupType
  minDuration: Float
  maxDuration: Float
  eventsPerWeek: Int
  biweekly: Boolean!
  begin: Date
  end: Date
  purpose: ReservationPurposeType
  uuid: UUID!
  aggregatedData: ApplicationEventAggregatedDataType
  eventReservationUnits: [EventReservationUnitType!]
  applicationEventSchedules: [ApplicationEventScheduleType!]
  pk: Int
  ageGroupId: Int
  abilityGroupId: Int
  applicationId: Int
  purposeId: Int
  ageGroupDisplay: AgeGroupType
  status: applicationEventStatus
  weeklyAmountReductionsCount: Int
  declinedReservationUnits: [ReservationUnitType!]
}

type ApplicationRoundAggregatedDataType {
  allocationResultEventsCount: Int
  allocationDurationTotal: Int
  totalReservationDuration: Int
  totalHourCapacity: Int
}

type ApplicationRoundBasketType implements Node {
  """The ID of the object"""
  id: ID!
  name: String!
  mustBeMainPurposeOfApplicant: Boolean!
  customerType: [String]!
  allocationPercentage: Int!
  orderNumber: Int!
  pk: Int
  purposeIds: [Int]
  ageGroupIds: [Int]
  homeCityId: Int
}

"""An enumeration."""
enum applicationRoundStatus {
  draft
  in_review
  review_done
  allocated
  handled
  validated
  approved
}

type ApplicationRoundType implements Node {
  """The ID of the object"""
  id: ID!
  nameFi: String
  nameEn: String
  nameSv: String
  targetGroup: ApplicationsApplicationRoundTargetGroupChoices!
  allocating: Boolean!
  reservationUnits: [ReservationUnitType]
  applicationPeriodBegin: DateTime!
  applicationPeriodEnd: DateTime!
  reservationPeriodBegin: Date!
  reservationPeriodEnd: Date!
  publicDisplayBegin: DateTime!
  publicDisplayEnd: DateTime!
  purposes: [ReservationPurposeType]
  serviceSector: ServiceSectorType
  criteriaFi: String
  criteriaEn: String
  criteriaSv: String
  aggregatedData: ApplicationRoundAggregatedDataType
  applicationRoundBaskets: [ApplicationRoundBasketType]
  pk: Int
  status: applicationRoundStatus
  statusTimestamp: DateTime
  approvedBy: String
  applicationsSent: Boolean
  applicationsCount: Int
  reservationUnitCount: Int
}

type ApplicationRoundTypeConnection {
  """Pagination data for this connection."""
  pageInfo: PageInfo!

  """Contains the nodes in this connection."""
  edges: [ApplicationRoundTypeEdge]!
  totalCount: Int
}

"""A Relay edge containing a `ApplicationRoundType` and its cursor."""
type ApplicationRoundTypeEdge {
  """The item at the end of the edge"""
  node: ApplicationRoundType

  """A cursor for use in pagination"""
  cursor: String!
}

"""An enumeration."""
enum ApplicationsApplicationApplicantTypeChoices {
  """Individual"""
  INDIVIDUAL

  """Association"""
  ASSOCIATION

  """Community"""
  COMMUNITY

  """Company"""
  COMPANY
}

"""An enumeration."""
enum ApplicationsApplicationEventScheduleDayChoices {
  """maanantai"""
  A_0

  """tiistai"""
  A_1

  """keskiviikko"""
  A_2

  """torstai"""
  A_3

  """perjantai"""
  A_4

  """lauantai"""
  A_5

  """sunnuntai"""
  A_6
}

"""An enumeration."""
enum ApplicationsApplicationEventSchedulePriorityChoices {
  """Low"""
  A_100

  """Medium"""
  A_200

  """High"""
  A_300
}

"""An enumeration."""
enum ApplicationsApplicationRoundTargetGroupChoices {
  """Internal"""
  INTERNAL

  """Public"""
  PUBLIC

  """Kaikki"""
  ALL
}

"""An enumeration."""
enum ApplicationsOrganisationOrganisationTypeChoices {
  """Company"""
  COMPANY

  """Registered association"""
  REGISTERED_ASSOCIATION

  """Public association"""
  PUBLIC_ASSOCIATION

  """Unregistered association"""
  UNREGISTERED_ASSOCIATION

  """Municipality consortium"""
  MUNICIPALITY_CONSORTIUM

  """Religious community"""
  RELIGIOUS_COMMUNITY
}

"""An enumeration."""
enum applicationStatus {
  draft
  in_review
  review_done
  sent
  declined
  cancelled
}

type ApplicationType implements Node {
  """The ID of the object"""
  id: ID!
  applicantType: ApplicationsApplicationApplicantTypeChoices
  organisation: OrganisationType
  contactPerson: PersonType
  billingAddress: AddressType
  homeCity: CityType

  """Additional information about the application"""
  additionalInformation: String
  createdDate: DateTime!
  lastModifiedDate: DateTime!
  aggregatedData: ApplicationAggregatedDataType
  applicationEvents: [ApplicationEventType!]
  pk: Int
  applicationRoundId: Int
  status: applicationStatus
  applicantId: Int
  applicantName: String
  applicantEmail: String
}

type ApplicationTypeConnection {
  """Pagination data for this connection."""
  pageInfo: PageInfo!

  """Contains the nodes in this connection."""
  edges: [ApplicationTypeEdge]!
  totalCount: Int
}

"""A Relay edge containing a `ApplicationType` and its cursor."""
type ApplicationTypeEdge {
  """The item at the end of the edge"""
  node: ApplicationType

  """A cursor for use in pagination"""
  cursor: String!
}

type BuildingType implements Node {
  nameFi: String
  nameEn: String
  nameSv: String
  district: DistrictType
  realEstate: RealEstateType
  surfaceArea: Decimal

  """The ID of the object"""
  id: ID!
  pk: Int
}

type CityType implements Node {
  name: String!
  nameFi: String
  nameEn: String
  nameSv: String

  """The ID of the object"""
  id: ID!
  pk: Int
}

type CityTypeConnection {
  """Pagination data for this connection."""
  pageInfo: PageInfo!

  """Contains the nodes in this connection."""
  edges: [CityTypeEdge]!
  totalCount: Int
}

"""A Relay edge containing a `CityType` and its cursor."""
type CityTypeEdge {
  """The item at the end of the edge"""
  node: CityType

  """A cursor for use in pagination"""
  cursor: String!
}

"""
The `Date` scalar type represents a Date
value as specified by
[iso8601](https://en.wikipedia.org/wiki/ISO_8601).
"""
scalar Date

"""
The `DateTime` scalar type represents a DateTime
value as specified by
[iso8601](https://en.wikipedia.org/wiki/ISO_8601).
"""
scalar DateTime

"""The `Decimal` scalar type represents a python Decimal."""
scalar Decimal

type DistrictType implements Node {
  nameFi: String
  nameEn: String
  nameSv: String

  """The ID of the object"""
  id: ID!
  pk: Int
}

"""
The `Duration` scalar type represents a duration value as an integer in seconds.
For example, a value of 900 means a duration of 15 minutes.
"""
scalar Duration

input EquipmentCategoryCreateMutationInput {
  nameFi: String
  nameEn: String
  nameSv: String
  clientMutationId: String
}

type EquipmentCategoryCreateMutationPayload {
  pk: Int
  nameFi: String
  nameEn: String
  nameSv: String

  """May contain more than one error for same field."""
  errors: [ErrorType]
  equipmentCategory: EquipmentCategoryType
  clientMutationId: String
}

input EquipmentCategoryDeleteMutationInput {
  pk: Int!
  clientMutationId: String
}

type EquipmentCategoryDeleteMutationPayload {
  deleted: Boolean
  errors: String
  clientMutationId: String
}

type EquipmentCategoryType implements Node {
  nameFi: String
  nameEn: String
  nameSv: String

  """The ID of the object"""
  id: ID!
  pk: Int
}

type EquipmentCategoryTypeConnection {
  """Pagination data for this connection."""
  pageInfo: PageInfo!

  """Contains the nodes in this connection."""
  edges: [EquipmentCategoryTypeEdge]!
  totalCount: Int
}

"""A Relay edge containing a `EquipmentCategoryType` and its cursor."""
type EquipmentCategoryTypeEdge {
  """The item at the end of the edge"""
  node: EquipmentCategoryType

  """A cursor for use in pagination"""
  cursor: String!
}

input EquipmentCategoryUpdateMutationInput {
  pk: Int!
  nameFi: String
  nameEn: String
  nameSv: String
  clientMutationId: String
}

type EquipmentCategoryUpdateMutationPayload {
  pk: Int
  nameFi: String
  nameEn: String
  nameSv: String

  """May contain more than one error for same field."""
  errors: [ErrorType]
  equipmentCategory: EquipmentCategoryType
  clientMutationId: String
}

input EquipmentCreateMutationInput {
  categoryPk: Int!
  nameFi: String
  nameEn: String
  nameSv: String
  clientMutationId: String
}

type EquipmentCreateMutationPayload {
  pk: Int
  categoryPk: Int
  nameFi: String
  nameEn: String
  nameSv: String

  """May contain more than one error for same field."""
  errors: [ErrorType]
  equipment: EquipmentType
  clientMutationId: String
}

input EquipmentDeleteMutationInput {
  pk: Int!
  clientMutationId: String
}

type EquipmentDeleteMutationPayload {
  deleted: Boolean
  errors: String
  clientMutationId: String
}

type EquipmentType implements Node {
  nameFi: String
  nameEn: String
  nameSv: String

  """The ID of the object"""
  id: ID!
  pk: Int
  category: EquipmentCategoryType
}

type EquipmentTypeConnection {
  """Pagination data for this connection."""
  pageInfo: PageInfo!

  """Contains the nodes in this connection."""
  edges: [EquipmentTypeEdge]!
  totalCount: Int
}

"""A Relay edge containing a `EquipmentType` and its cursor."""
type EquipmentTypeEdge {
  """The item at the end of the edge"""
  node: EquipmentType

  """A cursor for use in pagination"""
  cursor: String!
}

input EquipmentUpdateMutationInput {
  pk: Int!
  categoryPk: Int!
  nameFi: String
  nameEn: String
  nameSv: String
  clientMutationId: String
}

type EquipmentUpdateMutationPayload {
  pk: Int
  categoryPk: Int
  nameFi: String
  nameEn: String
  nameSv: String

  """May contain more than one error for same field."""
  errors: [ErrorType]
  equipment: EquipmentType
  clientMutationId: String
}

type ErrorType {
  field: String!
  messages: [String!]!
}

type EventReservationUnitType implements Node {
  """The ID of the object"""
  id: ID!
  priority: Int
  pk: Int
  reservationUnitId: Int
  reservationUnitDetails: ReservationUnitType
}

type KeywordCategoryType implements Node {
  nameFi: String
  nameEn: String
  nameSv: String

  """The ID of the object"""
  id: ID!
  pk: Int
  keywordGroups: [KeywordGroupType]
}

type KeywordCategoryTypeConnection {
  """Pagination data for this connection."""
  pageInfo: PageInfo!

  """Contains the nodes in this connection."""
  edges: [KeywordCategoryTypeEdge]!
  totalCount: Int
}

"""A Relay edge containing a `KeywordCategoryType` and its cursor."""
type KeywordCategoryTypeEdge {
  """The item at the end of the edge"""
  node: KeywordCategoryType

  """A cursor for use in pagination"""
  cursor: String!
}

type KeywordGroupType implements Node {
  nameFi: String
  nameEn: String
  nameSv: String

  """The ID of the object"""
  id: ID!
  pk: Int
  keywords: [KeywordType]
}

type KeywordGroupTypeConnection {
  """Pagination data for this connection."""
  pageInfo: PageInfo!

  """Contains the nodes in this connection."""
  edges: [KeywordGroupTypeEdge]!
  totalCount: Int
}

"""A Relay edge containing a `KeywordGroupType` and its cursor."""
type KeywordGroupTypeEdge {
  """The item at the end of the edge"""
  node: KeywordGroupType

  """A cursor for use in pagination"""
  cursor: String!
}

type KeywordType implements Node {
  nameFi: String
  nameEn: String
  nameSv: String

  """The ID of the object"""
  id: ID!
  pk: Int
}

type KeywordTypeConnection {
  """Pagination data for this connection."""
  pageInfo: PageInfo!

  """Contains the nodes in this connection."""
  edges: [KeywordTypeEdge]!
  totalCount: Int
}

"""A Relay edge containing a `KeywordType` and its cursor."""
type KeywordTypeEdge {
  """The item at the end of the edge"""
  node: KeywordType

  """A cursor for use in pagination"""
  cursor: String!
}

type LocationType implements Node {
  addressStreetFi: String
  addressStreetEn: String
  addressStreetSv: String
  addressZip: String!
  addressCityFi: String
  addressCityEn: String
  addressCitySv: String

  """The ID of the object"""
  id: ID!
  pk: Int
  longitude: String
  latitude: String
}

type Mutation {
  createReservation(input: ReservationCreateMutationInput!): ReservationCreateMutationPayload
  updateReservation(input: ReservationUpdateMutationInput!): ReservationUpdateMutationPayload
  confirmReservation(input: ReservationConfirmMutationInput!): ReservationConfirmMutationPayload
  cancelReservation(input: ReservationCancellationMutationInput!): ReservationCancellationMutationPayload
  denyReservation(input: ReservationDenyMutationInput!): ReservationDenyMutationPayload
  approveReservation(input: ReservationApproveMutationInput!): ReservationApproveMutationPayload
  requireHandlingForReservation(input: ReservationRequiresHandlingMutationInput!): ReservationRequiresHandlingMutationPayload
  updateReservationWorkingMemo(input: ReservationWorkingMemoMutationInput!): ReservationWorkingMemoMutationPayload
  createReservationUnit(input: ReservationUnitCreateMutationInput!): ReservationUnitCreateMutationPayload
  updateReservationUnit(input: ReservationUnitUpdateMutationInput!): ReservationUnitUpdateMutationPayload
  createReservationUnitImage(input: ReservationUnitImageCreateMutationInput!): ReservationUnitImageCreateMutationPayload
  updateReservationUnitImage(input: ReservationUnitImageUpdateMutationInput!): ReservationUnitImageUpdateMutationPayload
  deleteReservationUnitImage(input: ReservationUnitImageDeleteMutationInput!): ReservationUnitImageDeleteMutationPayload
  createPurpose(input: PurposeCreateMutationInput!): PurposeCreateMutationPayload
  updatePurpose(input: PurposeUpdateMutationInput!): PurposeUpdateMutationPayload
  createEquipment(input: EquipmentCreateMutationInput!): EquipmentCreateMutationPayload
  updateEquipment(input: EquipmentUpdateMutationInput!): EquipmentUpdateMutationPayload
  deleteEquipment(input: EquipmentDeleteMutationInput!): EquipmentDeleteMutationPayload
  createEquipmentCategory(input: EquipmentCategoryCreateMutationInput!): EquipmentCategoryCreateMutationPayload
  updateEquipmentCategory(input: EquipmentCategoryUpdateMutationInput!): EquipmentCategoryUpdateMutationPayload
  deleteEquipmentCategory(input: EquipmentCategoryDeleteMutationInput!): EquipmentCategoryDeleteMutationPayload
  createSpace(input: SpaceCreateMutationInput!): SpaceCreateMutationPayload
  updateSpace(input: SpaceUpdateMutationInput!): SpaceUpdateMutationPayload
  deleteSpace(input: SpaceDeleteMutationInput!): SpaceDeleteMutationPayload
  createResource(input: ResourceCreateMutationInput!): ResourceCreateMutationPayload
  updateResource(input: ResourceUpdateMutationInput!): ResourceUpdateMutationPayload
  deleteResource(input: ResourceDeleteMutationInput!): ResourceDeleteMutationPayload
  updateUnit(input: UnitUpdateMutationInput!): UnitUpdateMutationPayload
}

"""An object with an ID"""
interface Node {
  """The ID of the object"""
  id: ID!
}

type OpeningHoursType {
  openingTimes: [OpeningTimesType]
  openingTimePeriods: [PeriodType]
}

type OpeningTimesType {
  date: Date
  startTime: Time
  endTime: Time
  state: String
  periods: [Int]
}

type OrganisationType implements Node {
  """The ID of the object"""
  id: ID!
  name: String!
  identifier: String
  yearEstablished: Int
  address: AddressType
  activeMembers: Int
  coreBusiness: String!
  organisationType: ApplicationsOrganisationOrganisationTypeChoices!
  email: String!
  pk: Int
}

"""
The Relay compliant `PageInfo` type, containing data necessary to paginate this connection.
"""
type PageInfo {
  """When paginating forwards, are there more items?"""
  hasNextPage: Boolean!

  """When paginating backwards, are there more items?"""
  hasPreviousPage: Boolean!

  """When paginating backwards, the cursor to continue."""
  startCursor: String

  """When paginating forwards, the cursor to continue."""
  endCursor: String
}

type PeriodType {
  periodId: Int
  startDate: Date
  endDate: Date
  resourceState: String
  timeSpans: [TimeSpanType]
  nameFi: String
  nameEn: String
  nameSv: String
  descriptionFi: String
  descriptionEn: String
  descriptionSv: String
}

type PersonType implements Node {
  """The ID of the object"""
  id: ID!
  email: String
  phoneNumber: String
  firstName: String!
  lastName: String!
  pk: Int
}

input PurposeCreateMutationInput {
  nameFi: String
  nameEn: String
  nameSv: String
  clientMutationId: String
}

type PurposeCreateMutationPayload {
  nameFi: String
  nameEn: String
  nameSv: String

  """May contain more than one error for same field."""
  errors: [ErrorType]
  purpose: PurposeType
  clientMutationId: String
}

type PurposeType implements Node {
  nameFi: String
  nameEn: String
  nameSv: String

  """The ID of the object"""
  id: ID!
  pk: Int
}

type PurposeTypeConnection {
  """Pagination data for this connection."""
  pageInfo: PageInfo!

  """Contains the nodes in this connection."""
  edges: [PurposeTypeEdge]!
  totalCount: Int
}

"""A Relay edge containing a `PurposeType` and its cursor."""
type PurposeTypeEdge {
  """The item at the end of the edge"""
  node: PurposeType

  """A cursor for use in pagination"""
  cursor: String!
}

input PurposeUpdateMutationInput {
  pk: Int!
  nameFi: String
  nameEn: String
  nameSv: String
  clientMutationId: String
}

type PurposeUpdateMutationPayload {
  pk: Int
  nameFi: String
  nameEn: String
  nameSv: String

  """May contain more than one error for same field."""
  errors: [ErrorType]
  purpose: PurposeType
  clientMutationId: String
}

type Query {
<<<<<<< HEAD
  applications(
    offset: Int = null
    before: String = null
    after: String = null
    first: Int = null
    last: Int = null
    applicationRound: ID = null
    status: [String] = null
    unit: [ID] = null
    user: ID = null

    """Järjestys"""
    orderBy: String = null
  ): ApplicationTypeConnection
=======
  applications(offset: Int = null, before: String = null, after: String = null, first: Int = null, last: Int = null, applicationRound: ID = null, status: [String] = null, unit: [ID] = null, user: ID = null): ApplicationTypeConnection
>>>>>>> 8dddfcde
  applicationRounds(offset: Int = null, before: String = null, after: String = null, first: Int = null, last: Int = null, nameFi: String = null, nameFi_Icontains: String = null, nameFi_Istartswith: String = null, nameSv: String = null, nameSv_Icontains: String = null, nameSv_Istartswith: String = null, nameEn: String = null, nameEn_Icontains: String = null, nameEn_Istartswith: String = null): ApplicationRoundTypeConnection
  reservations(
    offset: Int = null
    before: String = null
    after: String = null
    first: Int = null
    last: Int = null
    begin: DateTime = null
    end: DateTime = null
    state: [String] = null
    requested: Boolean = null

    """Järjestys"""
    orderBy: String = null
  ): ReservationTypeConnection
  reservationByPk(pk: Int = null): ReservationType
  reservationCancelReasons(offset: Int = null, before: String = null, after: String = null, first: Int = null, last: Int = null, reason: String = null): ReservationCancelReasonTypeConnection
  reservationDenyReasons(offset: Int = null, before: String = null, after: String = null, first: Int = null, last: Int = null, reason: String = null): ReservationDenyReasonTypeConnection
  reservationUnits(
    offset: Int = null
    before: String = null
    after: String = null
    first: Int = null
    last: Int = null
    pk: [ID] = null
    unit: [ID] = null
    keywordGroups: [ID] = null
    reservationUnitType: [ID] = null
    maxPersonsGte: Float = null
    maxPersonsLte: Float = null
    textSearch: String = null
    purposes: [ID] = null
    isDraft: Boolean = null
    isVisible: Boolean = null
    applicationRound: [ID] = null
    nameFi: String = null
    nameEn: String = null
    nameSv: String = null
    surfaceAreaGte: Float = null
    surfaceAreaLte: Float = null
    rankGte: Float = null
    rankLte: Float = null
    typeRankGte: Float = null
    typeRankLte: Float = null
    reservationKind: String = null

    """Järjestys"""
    orderBy: String = null
  ): ReservationUnitTypeConnection
  reservationUnit(
    """The ID of the object"""
    id: ID!
  ): ReservationUnitType
  reservationUnitByPk(pk: Int = null): ReservationUnitByPkType
  reservationUnitCancellationRules(offset: Int = null, before: String = null, after: String = null, first: Int = null, last: Int = null, name: String = null): ReservationUnitCancellationRuleTypeConnection
  reservationUnitTypes(offset: Int = null, before: String = null, after: String = null, first: Int = null, last: Int = null, nameFi: String = null, nameEn: String = null, nameSv: String = null): ReservationUnitTypeTypeConnection
  resources(offset: Int = null, before: String = null, after: String = null, first: Int = null, last: Int = null, nameFi: String = null, nameFi_Icontains: String = null, nameFi_Istartswith: String = null, nameSv: String = null, nameSv_Icontains: String = null, nameSv_Istartswith: String = null, nameEn: String = null, nameEn_Icontains: String = null, nameEn_Istartswith: String = null): ResourceTypeConnection
  resource(
    """The ID of the object"""
    id: ID!
  ): ResourceType
  resourceByPk(pk: Int = null): ResourceType
  equipments(
    offset: Int = null
    before: String = null
    after: String = null
    first: Int = null
    last: Int = null
    name: String = null
    rankGte: Float = null
    rankLte: Float = null

    """Järjestys"""
    orderBy: String = null
  ): EquipmentTypeConnection
  equipment(
    """The ID of the object"""
    id: ID!
  ): EquipmentType
  equipmentByPk(pk: Int = null): EquipmentType
  equipmentCategories(offset: Int = null, before: String = null, after: String = null, first: Int = null, last: Int = null, nameFi: String = null, nameFi_Icontains: String = null, nameFi_Istartswith: String = null, nameSv: String = null, nameSv_Icontains: String = null, nameSv_Istartswith: String = null, nameEn: String = null, nameEn_Icontains: String = null, nameEn_Istartswith: String = null): EquipmentCategoryTypeConnection
  equipmentCategory(
    """The ID of the object"""
    id: ID!
  ): EquipmentCategoryType
  equipmentCategoryByPk(pk: Int = null): EquipmentCategoryType
  spaces(offset: Int = null, before: String = null, after: String = null, first: Int = null, last: Int = null, nameFi: String = null, nameFi_Icontains: String = null, nameFi_Istartswith: String = null, nameSv: String = null, nameSv_Icontains: String = null, nameSv_Istartswith: String = null, nameEn: String = null, nameEn_Icontains: String = null, nameEn_Istartswith: String = null): SpaceTypeConnection
  space(
    """The ID of the object"""
    id: ID!
  ): SpaceType
  spaceByPk(pk: Int = null): SpaceType
  units(offset: Int = null, before: String = null, after: String = null, first: Int = null, last: Int = null, nameFi: String = null, nameFi_Icontains: String = null, nameFi_Istartswith: String = null, nameSv: String = null, nameSv_Icontains: String = null, nameSv_Istartswith: String = null, nameEn: String = null, nameEn_Icontains: String = null, nameEn_Istartswith: String = null): UnitTypeConnection
  unit(
    """The ID of the object"""
    id: ID!
  ): UnitType
  unitByPk(pk: Int = null): UnitByPkType
  keywordCategories(offset: Int = null, before: String = null, after: String = null, first: Int = null, last: Int = null, nameFi: String = null, nameSv: String = null, nameEn: String = null): KeywordCategoryTypeConnection
  keywordGroups(offset: Int = null, before: String = null, after: String = null, first: Int = null, last: Int = null, nameFi: String = null, nameSv: String = null, nameEn: String = null): KeywordGroupTypeConnection
  keywords(offset: Int = null, before: String = null, after: String = null, first: Int = null, last: Int = null, nameFi: String = null, nameSv: String = null, nameEn: String = null): KeywordTypeConnection
  purposes(offset: Int = null, before: String = null, after: String = null, first: Int = null, last: Int = null, nameFi: String = null, nameEn: String = null, nameSv: String = null): PurposeTypeConnection
  reservationPurposes(offset: Int = null, before: String = null, after: String = null, first: Int = null, last: Int = null, nameFi: String = null, nameEn: String = null, nameSv: String = null): ReservationPurposeTypeConnection
  termsOfUse(offset: Int = null, before: String = null, after: String = null, first: Int = null, last: Int = null, termsType: String = null): TermsOfUseTypeConnection
  taxPercentages(offset: Int = null, before: String = null, after: String = null, first: Int = null, last: Int = null, value: Float = null): TaxPercentageTypeConnection
  ageGroups(offset: Int = null, before: String = null, after: String = null, first: Int = null, last: Int = null): AgeGroupTypeConnection
  cities(offset: Int = null, before: String = null, after: String = null, first: Int = null, last: Int = null): CityTypeConnection
  metadataSets(offset: Int = null, before: String = null, after: String = null, first: Int = null, last: Int = null): ReservationMetadataSetTypeConnection
}

type RealEstateType implements Node {
  nameFi: String
  nameEn: String
  nameSv: String
  district: DistrictType
  surfaceArea: Decimal

  """The ID of the object"""
  id: ID!
  pk: Int
}

type RecurringReservationType {
  user: String
  ageGroup: AgeGroupType
  abilityGroup: AbilityGroupType
  pk: Int
  applicationPk: Int
  applicationEventPk: Int
}

"""An enumeration."""
enum reservation_kind {
  """Direct"""
  DIRECT

  """Season"""
  SEASON

  """Direct and season"""
  DIRECT_AND_SEASON
}

input ReservationApproveMutationInput {
  pk: Int

  """Additional information for approval."""
  handlingDetails: String

  """The price of this particular reservation"""
  price: Float!
  clientMutationId: String
}

type ReservationApproveMutationPayload {
  pk: Int
  state: state

  """Additional information for approval."""
  handlingDetails: String

  """When this reservation was handled."""
  handledAt: DateTime

  """The price of this particular reservation"""
  price: Float

  """May contain more than one error for same field."""
  errors: [ErrorType]
  clientMutationId: String
}

input ReservationCancellationMutationInput {
  pk: Int!

  """Primary key for the pre-defined cancel reason."""
  cancelReasonPk: Int!

  """Additional information for the cancellation."""
  cancelDetails: String
  clientMutationId: String
}

type ReservationCancellationMutationPayload {
  pk: Int

  """Primary key for the pre-defined cancel reason."""
  cancelReasonPk: Int

  """Additional information for the cancellation."""
  cancelDetails: String
  state: state

  """May contain more than one error for same field."""
  errors: [ErrorType]
  clientMutationId: String
}

type ReservationCancelReasonType implements Node {
  reason: String!
  reasonFi: String
  reasonEn: String
  reasonSv: String

  """The ID of the object"""
  id: ID!
  pk: Int
}

type ReservationCancelReasonTypeConnection {
  """Pagination data for this connection."""
  pageInfo: PageInfo!

  """Contains the nodes in this connection."""
  edges: [ReservationCancelReasonTypeEdge]!
}

"""
A Relay edge containing a `ReservationCancelReasonType` and its cursor.
"""
type ReservationCancelReasonTypeEdge {
  """The item at the end of the edge"""
  node: ReservationCancelReasonType

  """A cursor for use in pagination"""
  cursor: String!
}

input ReservationConfirmMutationInput {
  pk: Int!
  clientMutationId: String
}

type ReservationConfirmMutationPayload {
  pk: Int
  reserveeFirstName: String
  reserveeLastName: String
  reserveePhone: String
  reserveeOrganisationName: String
  reserveeAddressStreet: String
  reserveeAddressCity: String
  reserveeAddressZip: String
  reserveeEmail: String

  """
  Type of the reservee. Possible values are BUSINESS, NONPROFIT, INDIVIDUAL.
  """
  reserveeType: String

  """Reservee's business or association identity code"""
  reserveeId: String
  reserveeIsUnregisteredAssociation: Boolean
  homeCityPk: Int
  applyingForFreeOfCharge: Boolean
  freeOfChargeReason: String
  ageGroupPk: Int
  billingFirstName: String
  billingLastName: String
  billingAddressStreet: String
  billingAddressCity: String
  billingAddressZip: String
  billingPhone: String
  billingEmail: String
  numPersons: Int
  name: String
  description: String

  """
  String value for ReservationType's ReservationState enum. Possible values are
  CREATED, CANCELLED, REQUIRES_HANDLING, CONFIRMED, DENIED.
  """
  state: String
  priority: Int
  begin: DateTime
  end: DateTime
  bufferTimeBefore: Int
  bufferTimeAfter: Int
  purposePk: Int
  confirmedAt: DateTime

  """The price of this particular reservation"""
  unitPrice: Float

  """The value of the tax percentage for this particular reservation"""
  taxPercentageValue: Float

  """The price of this particular reservation"""
  price: Float

  """May contain more than one error for same field."""
  errors: [ErrorType]
  clientMutationId: String
}

input ReservationCreateMutationInput {
  reserveeFirstName: String
  reserveeLastName: String
  reserveePhone: String
  reserveeOrganisationName: String
  reserveeAddressStreet: String
  reserveeAddressCity: String
  reserveeAddressZip: String
  reserveeEmail: String

  """
  Type of the reservee. Possible values are BUSINESS, NONPROFIT, INDIVIDUAL.
  """
  reserveeType: String

  """Reservee's business or association identity code"""
  reserveeId: String
  reserveeIsUnregisteredAssociation: Boolean
  homeCityPk: Int
  applyingForFreeOfCharge: Boolean
  freeOfChargeReason: String
  ageGroupPk: Int
  billingFirstName: String
  billingLastName: String
  billingAddressStreet: String
  billingAddressCity: String
  billingAddressZip: String
  billingPhone: String
  billingEmail: String
  numPersons: Int
  name: String
  description: String
  priority: Int
  begin: DateTime!
  end: DateTime!
  bufferTimeBefore: Int
  bufferTimeAfter: Int
  reservationUnitPks: [Int]!
  purposePk: Int
  clientMutationId: String
}

type ReservationCreateMutationPayload {
  pk: Int
  reserveeFirstName: String
  reserveeLastName: String
  reserveePhone: String
  reserveeOrganisationName: String
  reserveeAddressStreet: String
  reserveeAddressCity: String
  reserveeAddressZip: String
  reserveeEmail: String

  """
  Type of the reservee. Possible values are BUSINESS, NONPROFIT, INDIVIDUAL.
  """
  reserveeType: String

  """Reservee's business or association identity code"""
  reserveeId: String
  reserveeIsUnregisteredAssociation: Boolean
  homeCityPk: Int
  applyingForFreeOfCharge: Boolean
  freeOfChargeReason: String
  ageGroupPk: Int
  billingFirstName: String
  billingLastName: String
  billingAddressStreet: String
  billingAddressCity: String
  billingAddressZip: String
  billingPhone: String
  billingEmail: String
  numPersons: Int
  name: String
  description: String

  """Read only string value for ReservationType's ReservationState enum."""
  state: String
  priority: Int
  begin: DateTime
  end: DateTime
  bufferTimeBefore: Int
  bufferTimeAfter: Int
  purposePk: Int
  confirmedAt: DateTime

  """The price of this particular reservation"""
  unitPrice: Float

  """The value of the tax percentage for this particular reservation"""
  taxPercentageValue: Float

  """The price of this particular reservation"""
  price: Float

  """May contain more than one error for same field."""
  errors: [ErrorType]
  reservation: ReservationType
  clientMutationId: String
}

input ReservationDenyMutationInput {
  pk: Int

  """Additional information for denying."""
  handlingDetails: String

  """Primary key for the pre-defined deny reason."""
  denyReasonPk: Int!
  clientMutationId: String
}

type ReservationDenyMutationPayload {
  pk: Int
  state: state

  """Additional information for denying."""
  handlingDetails: String

  """When this reservation was handled."""
  handledAt: DateTime

  """Primary key for the pre-defined deny reason."""
  denyReasonPk: Int

  """May contain more than one error for same field."""
  errors: [ErrorType]
  clientMutationId: String
}

type ReservationDenyReasonType implements Node {
  reason: String!
  reasonFi: String
  reasonEn: String
  reasonSv: String

  """The ID of the object"""
  id: ID!
  pk: Int
}

type ReservationDenyReasonTypeConnection {
  """Pagination data for this connection."""
  pageInfo: PageInfo!

  """Contains the nodes in this connection."""
  edges: [ReservationDenyReasonTypeEdge]!
}

"""A Relay edge containing a `ReservationDenyReasonType` and its cursor."""
type ReservationDenyReasonTypeEdge {
  """The item at the end of the edge"""
  node: ReservationDenyReasonType

  """A cursor for use in pagination"""
  cursor: String!
}

type ReservationMetadataSetType implements Node {
  name: String!
  supportedFields: [String]
  requiredFields: [String]

  """The ID of the object"""
  id: ID!
  pk: Int
}

type ReservationMetadataSetTypeConnection {
  """Pagination data for this connection."""
  pageInfo: PageInfo!

  """Contains the nodes in this connection."""
  edges: [ReservationMetadataSetTypeEdge]!
}

"""A Relay edge containing a `ReservationMetadataSetType` and its cursor."""
type ReservationMetadataSetTypeEdge {
  """The item at the end of the edge"""
  node: ReservationMetadataSetType

  """A cursor for use in pagination"""
  cursor: String!
}

type ReservationPurposeType implements Node {
  nameFi: String
  nameEn: String
  nameSv: String

  """The ID of the object"""
  id: ID!
  pk: Int
}

type ReservationPurposeTypeConnection {
  """Pagination data for this connection."""
  pageInfo: PageInfo!

  """Contains the nodes in this connection."""
  edges: [ReservationPurposeTypeEdge]!
}

"""A Relay edge containing a `ReservationPurposeType` and its cursor."""
type ReservationPurposeTypeEdge {
  """The item at the end of the edge"""
  node: ReservationPurposeType

  """A cursor for use in pagination"""
  cursor: String!
}

input ReservationRequiresHandlingMutationInput {
  pk: Int
  clientMutationId: String
}

type ReservationRequiresHandlingMutationPayload {
  pk: Int
  state: state

  """May contain more than one error for same field."""
  errors: [ErrorType]
  clientMutationId: String
}

"""An enumeration."""
enum ReservationsReservationPriorityChoices {
  """Low"""
  A_100

  """Medium"""
  A_200

  """High"""
  A_300
}

"""An enumeration."""
enum ReservationsReservationReserveeTypeChoices {
  """Business"""
  BUSINESS

  """Nonprofit"""
  NONPROFIT

  """Individual"""
  INDIVIDUAL
}

"""An enumeration."""
enum ReservationsReservationStateChoices {
  """created"""
  CREATED

  """cancelled"""
  CANCELLED

  """requires_handling"""
  REQUIRES_HANDLING

  """confirmed"""
  CONFIRMED

  """denied"""
  DENIED
}

type ReservationType implements Node {
  """Type of reservee"""
  reserveeType: ReservationsReservationReserveeTypeChoices
  reserveeFirstName: String
  reserveeLastName: String
  reserveeOrganisationName: String!
  reserveePhone: String
  reserveeEmail: String

  """Reservee's business or association identity code"""
  reserveeId: String!
  reserveeIsUnregisteredAssociation: Boolean!
  reserveeAddressStreet: String!
  reserveeAddressCity: String!
  reserveeAddressZip: String!
  billingFirstName: String!
  billingLastName: String!
  billingPhone: String!
  billingEmail: String
  billingAddressStreet: String!
  billingAddressCity: String!
  billingAddressZip: String!

  """Home city of the group or association"""
  homeCity: CityType
  ageGroup: AgeGroupType
  applyingForFreeOfCharge: Boolean!
  freeOfChargeReason: String
  name: String
  description: String
  state: ReservationsReservationStateChoices!
  priority: ReservationsReservationPriorityChoices!
  user: String
  begin: DateTime!
  end: DateTime!
  bufferTimeBefore: Duration
  bufferTimeAfter: Duration
  recurringReservation: RecurringReservationType
  numPersons: Int
  purpose: ReservationPurposeType
  cancelDetails: String!
  unitPrice: Float
  taxPercentageValue: Decimal
  price: Float

  """Working memo for staff users."""
  workingMemo: String

  """The ID of the object"""
  id: ID!
  pk: Int
  reservationUnits: [ReservationUnitType]
  calendarUrl: String
}

type ReservationTypeConnection {
  """Pagination data for this connection."""
  pageInfo: PageInfo!

  """Contains the nodes in this connection."""
  edges: [ReservationTypeEdge]!
  totalCount: Int
}

"""A Relay edge containing a `ReservationType` and its cursor."""
type ReservationTypeEdge {
  """The item at the end of the edge"""
  node: ReservationType

  """A cursor for use in pagination"""
  cursor: String!
}

type ReservationUnitByPkType implements Node {
  nameFi: String
  nameEn: String
  nameSv: String
  descriptionFi: String
  descriptionEn: String
  descriptionSv: String
  spaces: [SpaceType]
  resources: [ResourceType]
  services: [ServiceType]
  purposes: [PurposeType]
  reservationUnitType: ReservationUnitTypeType
  requireIntroduction: Boolean!
  termsOfUseFi: String
  termsOfUseEn: String
  termsOfUseSv: String
  additionalInstructionsFi: String
  additionalInstructionsEn: String
  additionalInstructionsSv: String
  contactInformation: String!
  maxReservationDuration: Duration
  minReservationDuration: Duration
  uuid: UUID!
  isDraft: Boolean!
  maxPersons: Int
  minPersons: Int
  bufferTimeBefore: Duration
  bufferTimeAfter: Duration

  """Unit of the price"""
  priceUnit: ReservationUnitsReservationUnitPriceUnitChoices!

  """Minimum price of the reservation unit"""
  lowestPrice: Decimal!

  """Maximum price of the reservation unit"""
  highestPrice: Decimal!
  taxPercentage: TaxPercentageType

  """
  Determines the interval for the start time of the reservation. For example an
  interval of 15 minutes means a reservation can begin at minutes 15, 30, 60, or
  90. Possible values are interval_15_mins, interval_30_mins, interval_60_mins,
  interval_90_mins.
  """
  reservationStartInterval: ReservationUnitsReservationUnitReservationStartIntervalChoices!

  """
  Time when making reservations become possible for this reservation unit.
  """
  reservationBegins: DateTime

  """
  Time when making reservations become not possible for this reservation unit
  """
  reservationEnds: DateTime

  """Time after this reservation unit should be publicly visible in UI."""
  publishBegins: DateTime

  """Time after this reservation unit should not be publicly visible in UI."""
  publishEnds: DateTime
  metadataSet: ReservationMetadataSetType
  maxReservationsPerUser: Int

  """
  Does reservations of this reservation unit need to be handled before they're confirmed.
  """
  requireReservationHandling: Boolean!

  """Authentication required for reserving this reservation unit."""
  authentication: ReservationUnitsReservationUnitAuthenticationChoices!

  """What kind of reservations are to be booked with this reservation unit."""
  reservationKind: ReservationUnitsReservationUnitReservationKindChoices!
  images: [ReservationUnitImageType]

  """The ID of the object"""
  id: ID!
  openingHours(openingTimes: Boolean = null, periods: Boolean = null, startDate: Date = null, endDate: Date = null): OpeningHoursType
  pk: Int
  location: LocationType
  equipment: [EquipmentType]
  unit: UnitType
  surfaceArea: Decimal
  keywordGroups: [KeywordGroupType]
  reservations(from: Date = null, to: Date = null, state: [String] = null): [ReservationType]
  applicationRounds(active: Boolean = null): [ApplicationRoundType]
  cancellationRule: ReservationUnitCancellationRuleType
  paymentTerms: TermsOfUseType
  cancellationTerms: TermsOfUseType
  serviceSpecificTerms: TermsOfUseType
  nextAvailableSlot: DateTime
  haukiUrl: ReservationUnitHaukiUrlType
}

type ReservationUnitCancellationRuleType implements Node {
  nameFi: String
  nameEn: String
  nameSv: String

  """
  Seconds before reservations related to this cancellation rule can be cancelled without handling.
  """
  canBeCancelledTimeBefore: Float
  needsHandling: Boolean!

  """The ID of the object"""
  id: ID!
  pk: Int
}

type ReservationUnitCancellationRuleTypeConnection {
  """Pagination data for this connection."""
  pageInfo: PageInfo!

  """Contains the nodes in this connection."""
  edges: [ReservationUnitCancellationRuleTypeEdge]!
  totalCount: Int
}

"""
A Relay edge containing a `ReservationUnitCancellationRuleType` and its cursor.
"""
type ReservationUnitCancellationRuleTypeEdge {
  """The item at the end of the edge"""
  node: ReservationUnitCancellationRuleType

  """A cursor for use in pagination"""
  cursor: String!
}

input ReservationUnitCreateMutationInput {
  """
  Determines if introduction is required in order to reserve this reservation unit.
  """
  requireIntroduction: Boolean
  maxPersons: Int
  minPersons: Int
  equipmentPks: [Int]
  unitPk: Int

  """Contact information for this reservation unit."""
  contactInformation: String
  maxReservationDuration: Int
  minReservationDuration: Int
  isDraft: Boolean
  spacePks: [Int]
  resourcePks: [Int]
  purposePks: [Int]
  servicePks: [Int]
  reservationUnitTypePk: Int
  surfaceArea: Float
  bufferTimeBefore: Int
  bufferTimeAfter: Int
  cancellationRulePk: Int
  paymentTermsPk: String
  cancellationTermsPk: String
  serviceSpecificTermsPk: String

  """Minimum price of the reservation unit"""
  lowestPrice: Float

  """Maximum price of the reservation unit"""
  highestPrice: Float

  """
  Unit of the price. Possible values are PER_15_MINS, PER_30_MINS, PER_HOUR, PER_HALF_DAY, PER_DAY, PER_WEEK, FIXED.
  """
  priceUnit: String

  """
  Determines the interval for the start time of the reservation. For example an
  interval of 15 minutes means a reservation can begin at minutes 0, 15, 30, or
  45. Possible values are INTERVAL_15_MINS, INTERVAL_30_MINS, INTERVAL_60_MINS,
  INTERVAL_90_MINS.
  """
  reservationStartInterval: String
  taxPercentagePk: Int

  """
  Time when making reservations become possible for this reservation unit.
  """
  reservationBegins: DateTime

  """
  Time when making reservations become not possible for this reservation unit
  """
  reservationEnds: DateTime

  """Time after this reservation unit should be publicly visible in UI."""
  publishBegins: DateTime

  """Time after this reservation unit should not be publicly visible in UI."""
  publishEnds: DateTime
  metadataSetPk: Int
  maxReservationsPerUser: Int

  """
  Does reservations of this reservation unit need to be handled before they're confirmed.
  """
  requireReservationHandling: Boolean

  """
  Authentication required for reserving this reservation unit. Possible values are WEAK, STRONG.
  """
  authentication: String
<<<<<<< HEAD

  """What kind of reservations are to be booked with this reservation unit."""
  reservationKind: reservation_kind
  descriptionFi: String
  descriptionEn: String
  descriptionSv: String
  termsOfUseFi: String
  termsOfUseEn: String
  termsOfUseSv: String
  nameFi: String
  nameEn: String
  nameSv: String
  additionalInstructionsFi: String
  additionalInstructionsEn: String
  additionalInstructionsSv: String
=======
  additionalInstructionsFi: String
  additionalInstructionsEn: String
  additionalInstructionsSv: String
  termsOfUseFi: String
  termsOfUseEn: String
  termsOfUseSv: String
  nameFi: String
  nameEn: String
  nameSv: String
  descriptionFi: String
  descriptionEn: String
  descriptionSv: String
>>>>>>> 8dddfcde
  clientMutationId: String
}

type ReservationUnitCreateMutationPayload {
  pk: Int

  """Spaces included in the reservation unit as nested related objects."""
  spaces: [SpaceType]

  """Resources included in the reservation unit as nested related objects."""
  resources: [ResourceType]

  """Services included in the reservation unit as nested related objects."""
  services: [ServiceType]

  """
  Determines if introduction is required in order to reserve this reservation unit.
  """
  requireIntroduction: Boolean
  purposes: [ReservationPurposeType]

  """Images of the reservation unit as nested related objects. """
  images: [ReservationUnitImageType]

  """
  Location of this reservation unit. Dynamically determined from spaces of the reservation unit.
  """
  location: String
  maxPersons: Int
  minPersons: Int

  """Type of the reservation unit as nested related object."""
  reservationUnitType: ReservationUnitTypeType
  building: String
  unitPk: Int
  uuid: String

  """Contact information for this reservation unit."""
  contactInformation: String
  maxReservationDuration: Int
  minReservationDuration: Int
  isDraft: Boolean
  reservationUnitTypePk: Int
  surfaceArea: Float
  bufferTimeBefore: Int
  bufferTimeAfter: Int
  cancellationRulePk: Int

  """Minimum price of the reservation unit"""
  lowestPrice: Float

  """Maximum price of the reservation unit"""
  highestPrice: Float

  """
  Unit of the price. Possible values are PER_15_MINS, PER_30_MINS, PER_HOUR, PER_HALF_DAY, PER_DAY, PER_WEEK, FIXED.
  """
  priceUnit: String

  """
  Determines the interval for the start time of the reservation. For example an
  interval of 15 minutes means a reservation can begin at minutes 0, 15, 30, or
  45. Possible values are INTERVAL_15_MINS, INTERVAL_30_MINS, INTERVAL_60_MINS,
  INTERVAL_90_MINS.
  """
  reservationStartInterval: String

  """
  Time when making reservations become possible for this reservation unit.
  """
  reservationBegins: DateTime

  """
  Time when making reservations become not possible for this reservation unit
  """
  reservationEnds: DateTime

  """Time after this reservation unit should be publicly visible in UI."""
  publishBegins: DateTime

  """Time after this reservation unit should not be publicly visible in UI."""
  publishEnds: DateTime
  maxReservationsPerUser: Int

  """
  Does reservations of this reservation unit need to be handled before they're confirmed.
  """
  requireReservationHandling: Boolean

  """
  Authentication required for reserving this reservation unit. Possible values are WEAK, STRONG.
  """
  authentication: String
<<<<<<< HEAD

  """What kind of reservations are to be booked with this reservation unit."""
  reservationKind: reservation_kind
  descriptionFi: String
  descriptionEn: String
  descriptionSv: String
  termsOfUseFi: String
  termsOfUseEn: String
  termsOfUseSv: String
  nameFi: String
  nameEn: String
  nameSv: String
  additionalInstructionsFi: String
  additionalInstructionsEn: String
  additionalInstructionsSv: String
=======
  additionalInstructionsFi: String
  additionalInstructionsEn: String
  additionalInstructionsSv: String
  termsOfUseFi: String
  termsOfUseEn: String
  termsOfUseSv: String
  nameFi: String
  nameEn: String
  nameSv: String
  descriptionFi: String
  descriptionEn: String
  descriptionSv: String
>>>>>>> 8dddfcde

  """May contain more than one error for same field."""
  errors: [ErrorType]
  reservationUnit: ReservationUnitType
  clientMutationId: String
}

type ReservationUnitHaukiUrlType {
  url: String
}

input ReservationUnitImageCreateMutationInput {
  image: Upload
  reservationUnitPk: Int!

  """
  Type of image. Value is one of image_type enum values: MAIN, GROUND_PLAN, MAP, OTHER.
  """
  imageType: String!
  clientMutationId: String
}

type ReservationUnitImageCreateMutationPayload {
  pk: Int
  reservationUnitPk: Int

  """
  Type of image. Value is one of image_type enum values: MAIN, GROUND_PLAN, MAP, OTHER.
  """
  imageType: String

  """May contain more than one error for same field."""
  errors: [ErrorType]
  reservationUnitImage: ReservationUnitImageType
  clientMutationId: String
}

input ReservationUnitImageDeleteMutationInput {
  pk: Int!
  clientMutationId: String
}

type ReservationUnitImageDeleteMutationPayload {
  deleted: Boolean
  errors: String
  clientMutationId: String
}

type ReservationUnitImageType {
  imageType: ReservationUnitsReservationUnitImageImageTypeChoices!
  pk: Int
  imageUrl: String
  mediumUrl: String
  smallUrl: String
  largeUrl: String
}

input ReservationUnitImageUpdateMutationInput {
  pk: Int!

  """
  Type of image. Value is one of image_type enum values: MAIN, GROUND_PLAN, MAP, OTHER.
  """
  imageType: String
  clientMutationId: String
}

type ReservationUnitImageUpdateMutationPayload {
  pk: Int
  reservationUnitPk: Int

  """
  Type of image. Value is one of image_type enum values: MAIN, GROUND_PLAN, MAP, OTHER.
  """
  imageType: String

  """May contain more than one error for same field."""
  errors: [ErrorType]
  reservationUnitImage: ReservationUnitImageType
  clientMutationId: String
}

"""An enumeration."""
enum ReservationUnitsReservationUnitAuthenticationChoices {
  """Weak"""
  WEAK

  """Strong"""
  STRONG
}

"""An enumeration."""
enum ReservationUnitsReservationUnitImageImageTypeChoices {
  """Main image"""
  MAIN

  """Ground plan"""
  GROUND_PLAN

  """Map"""
  MAP

  """Other"""
  OTHER
}

"""An enumeration."""
enum ReservationUnitsReservationUnitPriceUnitChoices {
  """per 15 minutes"""
  PER_15_MINS

  """per 30 minutes"""
  PER_30_MINS

  """per hour"""
  PER_HOUR

  """per half a day"""
  PER_HALF_DAY

  """per day"""
  PER_DAY

  """per week"""
  PER_WEEK

  """fixed"""
  FIXED
}

"""An enumeration."""
enum ReservationUnitsReservationUnitReservationKindChoices {
  """Direct"""
  DIRECT

  """Season"""
  SEASON

  """Direct and season"""
  DIRECT_AND_SEASON
}

"""An enumeration."""
enum ReservationUnitsReservationUnitReservationStartIntervalChoices {
  """15 minutes"""
  INTERVAL_15_MINS

  """30 minutes"""
  INTERVAL_30_MINS

  """60 minutes"""
  INTERVAL_60_MINS

  """90 minutes"""
  INTERVAL_90_MINS
}

type ReservationUnitType implements Node {
  nameFi: String
  nameEn: String
  nameSv: String
  descriptionFi: String
  descriptionEn: String
  descriptionSv: String
  spaces: [SpaceType]
  resources: [ResourceType]
  services: [ServiceType]
  purposes: [PurposeType]
  reservationUnitType: ReservationUnitTypeType
  requireIntroduction: Boolean!
  termsOfUseFi: String
  termsOfUseEn: String
  termsOfUseSv: String
  paymentTerms: TermsOfUseType
  cancellationTerms: TermsOfUseType
  serviceSpecificTerms: TermsOfUseType
  additionalInstructionsFi: String
  additionalInstructionsEn: String
  additionalInstructionsSv: String
  contactInformation: String!
  maxReservationDuration: Duration
  minReservationDuration: Duration
  uuid: UUID!
  isDraft: Boolean!
  maxPersons: Int
  minPersons: Int
  surfaceArea: Decimal
  bufferTimeBefore: Duration
  bufferTimeAfter: Duration
  cancellationRule: ReservationUnitCancellationRuleType

  """Unit of the price"""
  priceUnit: ReservationUnitsReservationUnitPriceUnitChoices!

  """Minimum price of the reservation unit"""
  lowestPrice: Decimal!

  """Maximum price of the reservation unit"""
  highestPrice: Decimal!
  taxPercentage: TaxPercentageType

  """
  Determines the interval for the start time of the reservation. For example an
  interval of 15 minutes means a reservation can begin at minutes 15, 30, 60, or
  90. Possible values are interval_15_mins, interval_30_mins, interval_60_mins,
  interval_90_mins.
  """
  reservationStartInterval: ReservationUnitsReservationUnitReservationStartIntervalChoices!

  """
  Time when making reservations become possible for this reservation unit.
  """
  reservationBegins: DateTime

  """
  Time when making reservations become not possible for this reservation unit
  """
  reservationEnds: DateTime

  """Time after this reservation unit should be publicly visible in UI."""
  publishBegins: DateTime

  """Time after this reservation unit should not be publicly visible in UI."""
  publishEnds: DateTime
  metadataSet: ReservationMetadataSetType
  maxReservationsPerUser: Int

  """
  Does reservations of this reservation unit need to be handled before they're confirmed.
  """
  requireReservationHandling: Boolean!

  """Authentication required for reserving this reservation unit."""
  authentication: ReservationUnitsReservationUnitAuthenticationChoices!

  """Order number to be use in api sorting."""
  rank: Int

  """What kind of reservations are to be booked with this reservation unit."""
  reservationKind: ReservationUnitsReservationUnitReservationKindChoices!
  images: [ReservationUnitImageType]
  applicationRounds(active: Boolean = null): [ApplicationRoundType]

  """The ID of the object"""
  id: ID!
  pk: Int
  location: LocationType
  equipment: [EquipmentType]
  unit: UnitType
  keywordGroups: [KeywordGroupType]
  reservations(from: Date = null, to: Date = null, state: [String] = null): [ReservationType]
}

type ReservationUnitTypeConnection {
  """Pagination data for this connection."""
  pageInfo: PageInfo!

  """Contains the nodes in this connection."""
  edges: [ReservationUnitTypeEdge]!
  totalCount: Int
}

"""A Relay edge containing a `ReservationUnitType` and its cursor."""
type ReservationUnitTypeEdge {
  """The item at the end of the edge"""
  node: ReservationUnitType

  """A cursor for use in pagination"""
  cursor: String!
}

type ReservationUnitTypeType implements Node {
  nameFi: String
  nameEn: String
  nameSv: String

  """Order number to be used in api sorting."""
  rank: Int

  """The ID of the object"""
  id: ID!
  pk: Int
}

type ReservationUnitTypeTypeConnection {
  """Pagination data for this connection."""
  pageInfo: PageInfo!

  """Contains the nodes in this connection."""
  edges: [ReservationUnitTypeTypeEdge]!
  totalCount: Int
}

"""A Relay edge containing a `ReservationUnitTypeType` and its cursor."""
type ReservationUnitTypeTypeEdge {
  """The item at the end of the edge"""
  node: ReservationUnitTypeType

  """A cursor for use in pagination"""
  cursor: String!
}

input ReservationUnitUpdateMutationInput {
  pk: Int!

  """
  Determines if introduction is required in order to reserve this reservation unit.
  """
  requireIntroduction: Boolean
  maxPersons: Int
  minPersons: Int
  equipmentPks: [Int]
  unitPk: Int

  """Contact information for this reservation unit."""
  contactInformation: String
  maxReservationDuration: Int
  minReservationDuration: Int
  isDraft: Boolean
  spacePks: [Int]
  resourcePks: [Int]
  purposePks: [Int]
  servicePks: [Int]
  reservationUnitTypePk: Int
  surfaceArea: Float
  bufferTimeBefore: Int
  bufferTimeAfter: Int
  cancellationRulePk: Int
  paymentTermsPk: String
  cancellationTermsPk: String
  serviceSpecificTermsPk: String

  """Minimum price of the reservation unit"""
  lowestPrice: Float

  """Maximum price of the reservation unit"""
  highestPrice: Float

  """
  Unit of the price. Possible values are PER_15_MINS, PER_30_MINS, PER_HOUR, PER_HALF_DAY, PER_DAY, PER_WEEK, FIXED.
  """
  priceUnit: String

  """
  Determines the interval for the start time of the reservation. For example an
  interval of 15 minutes means a reservation can begin at minutes 0, 15, 30, or
  45. Possible values are INTERVAL_15_MINS, INTERVAL_30_MINS, INTERVAL_60_MINS,
  INTERVAL_90_MINS.
  """
  reservationStartInterval: String
  taxPercentagePk: Int

  """
  Time when making reservations become possible for this reservation unit.
  """
  reservationBegins: DateTime

  """
  Time when making reservations become not possible for this reservation unit
  """
  reservationEnds: DateTime

  """Time after this reservation unit should be publicly visible in UI."""
  publishBegins: DateTime

  """Time after this reservation unit should not be publicly visible in UI."""
  publishEnds: DateTime
  metadataSetPk: Int
  maxReservationsPerUser: Int

  """
  Does reservations of this reservation unit need to be handled before they're confirmed.
  """
  requireReservationHandling: Boolean

  """
  Authentication required for reserving this reservation unit. Possible values are WEAK, STRONG.
  """
  authentication: String
<<<<<<< HEAD

  """What kind of reservations are to be booked with this reservation unit."""
  reservationKind: reservation_kind
  descriptionFi: String
  descriptionEn: String
  descriptionSv: String
  termsOfUseFi: String
  termsOfUseEn: String
  termsOfUseSv: String
  nameFi: String
  nameEn: String
  nameSv: String
  additionalInstructionsFi: String
  additionalInstructionsEn: String
  additionalInstructionsSv: String
=======
  additionalInstructionsFi: String
  additionalInstructionsEn: String
  additionalInstructionsSv: String
  termsOfUseFi: String
  termsOfUseEn: String
  termsOfUseSv: String
  nameFi: String
  nameEn: String
  nameSv: String
  descriptionFi: String
  descriptionEn: String
  descriptionSv: String
>>>>>>> 8dddfcde
  clientMutationId: String
}

type ReservationUnitUpdateMutationPayload {
  pk: Int

  """Spaces included in the reservation unit as nested related objects."""
  spaces: [SpaceType]

  """Resources included in the reservation unit as nested related objects."""
  resources: [ResourceType]

  """Services included in the reservation unit as nested related objects."""
  services: [ServiceType]

  """
  Determines if introduction is required in order to reserve this reservation unit.
  """
  requireIntroduction: Boolean
  purposes: [ReservationPurposeType]

  """Images of the reservation unit as nested related objects. """
  images: [ReservationUnitImageType]

  """
  Location of this reservation unit. Dynamically determined from spaces of the reservation unit.
  """
  location: String
  maxPersons: Int
  minPersons: Int

  """Type of the reservation unit as nested related object."""
  reservationUnitType: ReservationUnitTypeType
  building: String
  unitPk: Int
  uuid: String

  """Contact information for this reservation unit."""
  contactInformation: String
  maxReservationDuration: Int
  minReservationDuration: Int
  isDraft: Boolean
  reservationUnitTypePk: Int
  surfaceArea: Float
  bufferTimeBefore: Int
  bufferTimeAfter: Int
  cancellationRulePk: Int

  """Minimum price of the reservation unit"""
  lowestPrice: Float

  """Maximum price of the reservation unit"""
  highestPrice: Float

  """
  Unit of the price. Possible values are PER_15_MINS, PER_30_MINS, PER_HOUR, PER_HALF_DAY, PER_DAY, PER_WEEK, FIXED.
  """
  priceUnit: String

  """
  Determines the interval for the start time of the reservation. For example an
  interval of 15 minutes means a reservation can begin at minutes 0, 15, 30, or
  45. Possible values are INTERVAL_15_MINS, INTERVAL_30_MINS, INTERVAL_60_MINS,
  INTERVAL_90_MINS.
  """
  reservationStartInterval: String

  """
  Time when making reservations become possible for this reservation unit.
  """
  reservationBegins: DateTime

  """
  Time when making reservations become not possible for this reservation unit
  """
  reservationEnds: DateTime

  """Time after this reservation unit should be publicly visible in UI."""
  publishBegins: DateTime

  """Time after this reservation unit should not be publicly visible in UI."""
  publishEnds: DateTime
  maxReservationsPerUser: Int

  """
  Does reservations of this reservation unit need to be handled before they're confirmed.
  """
  requireReservationHandling: Boolean

  """
  Authentication required for reserving this reservation unit. Possible values are WEAK, STRONG.
  """
  authentication: String
<<<<<<< HEAD

  """What kind of reservations are to be booked with this reservation unit."""
  reservationKind: reservation_kind
  descriptionFi: String
  descriptionEn: String
  descriptionSv: String
  termsOfUseFi: String
  termsOfUseEn: String
  termsOfUseSv: String
  nameFi: String
  nameEn: String
  nameSv: String
  additionalInstructionsFi: String
  additionalInstructionsEn: String
  additionalInstructionsSv: String
=======
  additionalInstructionsFi: String
  additionalInstructionsEn: String
  additionalInstructionsSv: String
  termsOfUseFi: String
  termsOfUseEn: String
  termsOfUseSv: String
  nameFi: String
  nameEn: String
  nameSv: String
  descriptionFi: String
  descriptionEn: String
  descriptionSv: String
>>>>>>> 8dddfcde

  """May contain more than one error for same field."""
  errors: [ErrorType]
  reservationUnit: ReservationUnitType
  clientMutationId: String
}

input ReservationUpdateMutationInput {
  pk: Int!
  reserveeFirstName: String
  reserveeLastName: String
  reserveePhone: String
  reserveeOrganisationName: String
  reserveeAddressStreet: String
  reserveeAddressCity: String
  reserveeAddressZip: String
  reserveeEmail: String

  """
  Type of the reservee. Possible values are BUSINESS, NONPROFIT, INDIVIDUAL.
  """
  reserveeType: String

  """Reservee's business or association identity code"""
  reserveeId: String
  reserveeIsUnregisteredAssociation: Boolean
  homeCityPk: Int
  applyingForFreeOfCharge: Boolean
  freeOfChargeReason: String
  ageGroupPk: Int
  billingFirstName: String
  billingLastName: String
  billingAddressStreet: String
  billingAddressCity: String
  billingAddressZip: String
  billingPhone: String
  billingEmail: String
  numPersons: Int
  name: String
  description: String

  """
  String value for ReservationType's ReservationState enum. Possible values are
  CREATED, CANCELLED, REQUIRES_HANDLING, CONFIRMED, DENIED.
  """
  state: String
  priority: Int
  begin: DateTime
  end: DateTime
  bufferTimeBefore: Int
  bufferTimeAfter: Int
  reservationUnitPks: [Int]
  purposePk: Int
  clientMutationId: String
}

type ReservationUpdateMutationPayload {
  pk: Int
  reserveeFirstName: String
  reserveeLastName: String
  reserveePhone: String
  reserveeOrganisationName: String
  reserveeAddressStreet: String
  reserveeAddressCity: String
  reserveeAddressZip: String
  reserveeEmail: String

  """
  Type of the reservee. Possible values are BUSINESS, NONPROFIT, INDIVIDUAL.
  """
  reserveeType: String

  """Reservee's business or association identity code"""
  reserveeId: String
  reserveeIsUnregisteredAssociation: Boolean
  homeCityPk: Int
  applyingForFreeOfCharge: Boolean
  freeOfChargeReason: String
  ageGroupPk: Int
  billingFirstName: String
  billingLastName: String
  billingAddressStreet: String
  billingAddressCity: String
  billingAddressZip: String
  billingPhone: String
  billingEmail: String
  numPersons: Int
  name: String
  description: String

  """
  String value for ReservationType's ReservationState enum. Possible values are
  CREATED, CANCELLED, REQUIRES_HANDLING, CONFIRMED, DENIED.
  """
  state: String
  priority: Int
  begin: DateTime
  end: DateTime
  bufferTimeBefore: Int
  bufferTimeAfter: Int
  purposePk: Int
  confirmedAt: DateTime

  """The price of this particular reservation"""
  unitPrice: Float

  """The value of the tax percentage for this particular reservation"""
  taxPercentageValue: Float

  """The price of this particular reservation"""
  price: Float

  """May contain more than one error for same field."""
  errors: [ErrorType]
  reservation: ReservationType
  clientMutationId: String
}

input ReservationWorkingMemoMutationInput {
  """Primary key of the reservation"""
  pk: Int

  """Working memo for staff users."""
  workingMemo: String
  clientMutationId: String
}

type ReservationWorkingMemoMutationPayload {
  """Primary key of the reservation"""
  pk: Int

  """Working memo for staff users."""
  workingMemo: String

  """May contain more than one error for same field."""
  errors: [ErrorType]
  clientMutationId: String
}

input ResourceCreateMutationInput {
  locationType: String

  """PK of the related space for this resource."""
  spacePk: Int

  """
  Buffer time while reservation unit is unreservable before the reservation.
  Dynamically calculated from spaces and resources.
  """
  bufferTimeBefore: Int

  """
  Buffer time while reservation unit is unreservable after the reservation.
  Dynamically calculated from spaces and resources.
  """
  bufferTimeAfter: Int
  isDraft: Boolean
  descriptionFi: String
  descriptionEn: String
  descriptionSv: String
  nameFi: String
  nameEn: String
  nameSv: String
  clientMutationId: String
}

type ResourceCreateMutationPayload {
  pk: Int
  locationType: String

  """PK of the related space for this resource."""
  spacePk: Int

  """
  Buffer time while reservation unit is unreservable before the reservation.
  Dynamically calculated from spaces and resources.
  """
  bufferTimeBefore: Int

  """
  Buffer time while reservation unit is unreservable after the reservation.
  Dynamically calculated from spaces and resources.
  """
  bufferTimeAfter: Int
  isDraft: Boolean
  descriptionFi: String
  descriptionEn: String
  descriptionSv: String
  nameFi: String
  nameEn: String
  nameSv: String

  """May contain more than one error for same field."""
  errors: [ErrorType]
  resource: ResourceType
  clientMutationId: String
}

input ResourceDeleteMutationInput {
  pk: Int!
  clientMutationId: String
}

type ResourceDeleteMutationPayload {
  deleted: Boolean
  errors: String
  clientMutationId: String
}

"""An enumeration."""
enum ResourcesResourceLocationTypeChoices {
  """Fixed"""
  FIXED

  """Movable"""
  MOVABLE
}

type ResourceType implements Node {
  locationType: ResourcesResourceLocationTypeChoices!
  nameFi: String
  nameEn: String
  nameSv: String
  descriptionFi: String
  descriptionEn: String
  descriptionSv: String
  space: SpaceType
  bufferTimeBefore: Duration
  bufferTimeAfter: Duration
  isDraft: Boolean!

  """The ID of the object"""
  id: ID!
  pk: Int
  building: [BuildingType]
}

type ResourceTypeConnection {
  """Pagination data for this connection."""
  pageInfo: PageInfo!

  """Contains the nodes in this connection."""
  edges: [ResourceTypeEdge]!
  totalCount: Int
}

"""A Relay edge containing a `ResourceType` and its cursor."""
type ResourceTypeEdge {
  """The item at the end of the edge"""
  node: ResourceType

  """A cursor for use in pagination"""
  cursor: String!
}

input ResourceUpdateMutationInput {
  pk: Int!
  locationType: String

  """PK of the related space for this resource."""
  spacePk: Int

  """
  Buffer time while reservation unit is unreservable before the reservation.
  Dynamically calculated from spaces and resources.
  """
  bufferTimeBefore: Int

  """
  Buffer time while reservation unit is unreservable after the reservation.
  Dynamically calculated from spaces and resources.
  """
  bufferTimeAfter: Int
  isDraft: Boolean
  descriptionFi: String
  descriptionEn: String
  descriptionSv: String
  nameFi: String
  nameEn: String
  nameSv: String
  clientMutationId: String
}

type ResourceUpdateMutationPayload {
  pk: Int
  locationType: String

  """PK of the related space for this resource."""
  spacePk: Int

  """
  Buffer time while reservation unit is unreservable before the reservation.
  Dynamically calculated from spaces and resources.
  """
  bufferTimeBefore: Int

  """
  Buffer time while reservation unit is unreservable after the reservation.
  Dynamically calculated from spaces and resources.
  """
  bufferTimeAfter: Int
  isDraft: Boolean
  descriptionFi: String
  descriptionEn: String
  descriptionSv: String
  nameFi: String
  nameEn: String
  nameSv: String

  """May contain more than one error for same field."""
  errors: [ErrorType]
  resource: ResourceType
  clientMutationId: String
}

type ServiceSectorType implements Node {
  """The ID of the object"""
  id: ID!
  nameFi: String
  nameEn: String
  nameSv: String
  pk: Int
}

"""An enumeration."""
enum ServicesServiceServiceTypeChoices {
  """Introduction"""
  INTRODUCTION

  """Catering"""
  CATERING

  """Configuration"""
  CONFIGURATION
}

type ServiceType implements Node {
  nameFi: String
  nameEn: String
  nameSv: String
  serviceType: ServicesServiceServiceTypeChoices!
  bufferTimeBefore: Duration
  bufferTimeAfter: Duration

  """The ID of the object"""
  id: ID!
  pk: Int
}

input SpaceCreateMutationInput {
  """PK of the parent space for this space."""
  parentPk: Int

  """Surface area of the space as square meters"""
  surfaceArea: Float

  """PK of the district for this space."""
  districtPk: Int
  maxPersons: Int
  code: String
  unitPk: Int
  nameFi: String!
  nameEn: String
  nameSv: String
  clientMutationId: String
}

type SpaceCreateMutationPayload {
  pk: Int

  """PK of the parent space for this space."""
  parentPk: Int

  """Surface area of the space as square meters"""
  surfaceArea: Float

  """PK of the district for this space."""
  districtPk: Int
  maxPersons: Int
  code: String
  unitPk: Int
  nameFi: String
  nameEn: String
  nameSv: String

  """May contain more than one error for same field."""
  errors: [ErrorType]
  space: SpaceType
  clientMutationId: String
}

input SpaceDeleteMutationInput {
  pk: Int!
  clientMutationId: String
}

type SpaceDeleteMutationPayload {
  deleted: Boolean
  errors: String
  clientMutationId: String
}

type SpaceType implements Node {
  nameFi: String
  nameEn: String
  nameSv: String
  parent: SpaceType
  building: BuildingType
  unit: UnitByPkType
  surfaceArea: Float
  maxPersons: Int
  code: String!

  """The ID of the object"""
  id: ID!
  pk: Int
  children: [SpaceType]
  resources: [ResourceType]
}

type SpaceTypeConnection {
  """Pagination data for this connection."""
  pageInfo: PageInfo!

  """Contains the nodes in this connection."""
  edges: [SpaceTypeEdge]!
  totalCount: Int
}

"""A Relay edge containing a `SpaceType` and its cursor."""
type SpaceTypeEdge {
  """The item at the end of the edge"""
  node: SpaceType

  """A cursor for use in pagination"""
  cursor: String!
}

input SpaceUpdateMutationInput {
  pk: Int!

  """PK of the parent space for this space."""
  parentPk: Int

  """Surface area of the space as square meters"""
  surfaceArea: Float

  """PK of the district for this space."""
  districtPk: Int
  maxPersons: Int
  code: String
  unitPk: Int
  nameFi: String
  nameEn: String
  nameSv: String
  clientMutationId: String
}

type SpaceUpdateMutationPayload {
  pk: Int

  """PK of the parent space for this space."""
  parentPk: Int

  """Surface area of the space as square meters"""
  surfaceArea: Float

  """PK of the district for this space."""
  districtPk: Int
  maxPersons: Int
  code: String
  unitPk: Int
  nameFi: String
  nameEn: String
  nameSv: String

  """May contain more than one error for same field."""
  errors: [ErrorType]
  space: SpaceType
  clientMutationId: String
}

"""An enumeration."""
enum state {
  """created"""
  CREATED

  """cancelled"""
  CANCELLED

  """requires_handling"""
  REQUIRES_HANDLING

  """confirmed"""
  CONFIRMED

  """denied"""
  DENIED
}

type TaxPercentageType implements Node {
  """The tax percentage for a price"""
  value: Decimal!

  """The ID of the object"""
  id: ID!
  pk: Int
}

type TaxPercentageTypeConnection {
  """Pagination data for this connection."""
  pageInfo: PageInfo!

  """Contains the nodes in this connection."""
  edges: [TaxPercentageTypeEdge]!
  totalCount: Int
}

"""A Relay edge containing a `TaxPercentageType` and its cursor."""
type TaxPercentageTypeEdge {
  """The item at the end of the edge"""
  node: TaxPercentageType

  """A cursor for use in pagination"""
  cursor: String!
}

"""An enumeration."""
enum TermsOfUseTermsOfUseTermsTypeChoices {
  """Generic terms"""
  GENERIC_TERMS

  """Payment terms"""
  PAYMENT_TERMS

  """Cancellation terms"""
  CANCELLATION_TERMS

  """Recurring reservation terms"""
  RECURRING_TERMS

  """Service-specific terms"""
  SERVICE_TERMS
}

type TermsOfUseType implements Node {
  nameFi: String
  nameEn: String
  nameSv: String
  textFi: String
  textEn: String
  textSv: String
  termsType: TermsOfUseTermsOfUseTermsTypeChoices!

  """The ID of the object"""
  id: ID!
  pk: String
}

type TermsOfUseTypeConnection {
  """Pagination data for this connection."""
  pageInfo: PageInfo!

  """Contains the nodes in this connection."""
  edges: [TermsOfUseTypeEdge]!
  totalCount: Int
}

"""A Relay edge containing a `TermsOfUseType` and its cursor."""
type TermsOfUseTypeEdge {
  """The item at the end of the edge"""
  node: TermsOfUseType

  """A cursor for use in pagination"""
  cursor: String!
}

"""
The `Time` scalar type represents a Time value as
specified by
[iso8601](https://en.wikipedia.org/wiki/ISO_8601).
"""
scalar Time

type TimeSpanType {
  startTime: Time
  endTime: Time
  weekdays: [Int]
  resourceState: String
  endTimeOnNextDay: Boolean
  nameFi: String
  nameEn: String
  nameSv: String
  descriptionFi: String
  descriptionEn: String
  descriptionSv: String
}

type UnitByPkType implements Node {
  tprekId: String
  nameFi: String
  nameEn: String
  nameSv: String
  descriptionFi: String
  descriptionEn: String
  descriptionSv: String
  shortDescriptionFi: String
  shortDescriptionEn: String
  shortDescriptionSv: String
  webPage: String!
  email: String!
  phone: String!

  """The ID of the object"""
  id: ID!
  openingHours(openingTimes: Boolean = null, periods: Boolean = null, startDate: Date = null, endDate: Date = null): OpeningHoursType
  pk: Int
  reservationUnits: [ReservationUnitType]
  spaces: [SpaceType]
  location: LocationType
}

type UnitType implements Node {
  tprekId: String
  nameFi: String
  nameEn: String
  nameSv: String
  descriptionFi: String
  descriptionEn: String
  descriptionSv: String
  shortDescriptionFi: String
  shortDescriptionEn: String
  shortDescriptionSv: String
  webPage: String!
  email: String!
  phone: String!

  """The ID of the object"""
  id: ID!
  pk: Int
  reservationUnits: [ReservationUnitType]
  spaces: [SpaceType]
  location: LocationType
}

type UnitTypeConnection {
  """Pagination data for this connection."""
  pageInfo: PageInfo!

  """Contains the nodes in this connection."""
  edges: [UnitTypeEdge]!
  totalCount: Int
}

"""A Relay edge containing a `UnitType` and its cursor."""
type UnitTypeEdge {
  """The item at the end of the edge"""
  node: UnitType

  """A cursor for use in pagination"""
  cursor: String!
}

input UnitUpdateMutationInput {
  pk: Int!
  tprekId: String
  webPage: String
  email: String
  phone: String
<<<<<<< HEAD
  shortDescriptionFi: String
  shortDescriptionEn: String
  shortDescriptionSv: String
  descriptionFi: String
  descriptionEn: String
  descriptionSv: String
  nameFi: String
  nameEn: String
  nameSv: String
=======
  nameFi: String
  nameEn: String
  nameSv: String
  descriptionFi: String
  descriptionEn: String
  descriptionSv: String
  shortDescriptionFi: String
  shortDescriptionEn: String
  shortDescriptionSv: String
>>>>>>> 8dddfcde
  clientMutationId: String
}

type UnitUpdateMutationPayload {
  pk: Int
  tprekId: String
  webPage: String
  email: String
  phone: String
<<<<<<< HEAD
  shortDescriptionFi: String
  shortDescriptionEn: String
  shortDescriptionSv: String
  descriptionFi: String
  descriptionEn: String
  descriptionSv: String
  nameFi: String
  nameEn: String
  nameSv: String
=======
  nameFi: String
  nameEn: String
  nameSv: String
  descriptionFi: String
  descriptionEn: String
  descriptionSv: String
  shortDescriptionFi: String
  shortDescriptionEn: String
  shortDescriptionSv: String
>>>>>>> 8dddfcde

  """May contain more than one error for same field."""
  errors: [ErrorType]
  unit: UnitType
  clientMutationId: String
}

"""
Create scalar that ignores normal serialization/deserialization, since
that will be handled by the multipart request spec
"""
scalar Upload

"""
Leverages the internal Python implementation of UUID (uuid.UUID) to provide native UUID objects
in fields, resolvers and input.
"""
scalar UUID
<|MERGE_RESOLUTION|>--- conflicted
+++ resolved
@@ -846,7 +846,6 @@
 }
 
 type Query {
-<<<<<<< HEAD
   applications(
     offset: Int = null
     before: String = null
@@ -861,9 +860,6 @@
     """Järjestys"""
     orderBy: String = null
   ): ApplicationTypeConnection
-=======
-  applications(offset: Int = null, before: String = null, after: String = null, first: Int = null, last: Int = null, applicationRound: ID = null, status: [String] = null, unit: [ID] = null, user: ID = null): ApplicationTypeConnection
->>>>>>> 8dddfcde
   applicationRounds(offset: Int = null, before: String = null, after: String = null, first: Int = null, last: Int = null, nameFi: String = null, nameFi_Icontains: String = null, nameFi_Istartswith: String = null, nameSv: String = null, nameSv_Icontains: String = null, nameSv_Istartswith: String = null, nameEn: String = null, nameEn_Icontains: String = null, nameEn_Istartswith: String = null): ApplicationRoundTypeConnection
   reservations(
     offset: Int = null
@@ -1574,6 +1570,11 @@
 
   """What kind of reservations are to be booked with this reservation unit."""
   reservationKind: ReservationUnitsReservationUnitReservationKindChoices!
+
+  """
+  Can reservations to this reservation unit be able to apply free of charge.
+  """
+  canApplyFreeOfCharge: Boolean!
   images: [ReservationUnitImageType]
 
   """The ID of the object"""
@@ -1706,36 +1707,26 @@
   Authentication required for reserving this reservation unit. Possible values are WEAK, STRONG.
   """
   authentication: String
-<<<<<<< HEAD
 
   """What kind of reservations are to be booked with this reservation unit."""
   reservationKind: reservation_kind
-  descriptionFi: String
-  descriptionEn: String
-  descriptionSv: String
-  termsOfUseFi: String
-  termsOfUseEn: String
-  termsOfUseSv: String
-  nameFi: String
-  nameEn: String
-  nameSv: String
-  additionalInstructionsFi: String
-  additionalInstructionsEn: String
-  additionalInstructionsSv: String
-=======
+
+  """
+  Can reservations to this reservation unit be able to apply free of charge.
+  """
+  canApplyFreeOfCharge: Boolean
+  nameFi: String
+  nameEn: String
+  nameSv: String
   additionalInstructionsFi: String
   additionalInstructionsEn: String
   additionalInstructionsSv: String
   termsOfUseFi: String
   termsOfUseEn: String
   termsOfUseSv: String
-  nameFi: String
-  nameEn: String
-  nameSv: String
   descriptionFi: String
   descriptionEn: String
   descriptionSv: String
->>>>>>> 8dddfcde
   clientMutationId: String
 }
 
@@ -1829,36 +1820,26 @@
   Authentication required for reserving this reservation unit. Possible values are WEAK, STRONG.
   """
   authentication: String
-<<<<<<< HEAD
 
   """What kind of reservations are to be booked with this reservation unit."""
   reservationKind: reservation_kind
-  descriptionFi: String
-  descriptionEn: String
-  descriptionSv: String
-  termsOfUseFi: String
-  termsOfUseEn: String
-  termsOfUseSv: String
-  nameFi: String
-  nameEn: String
-  nameSv: String
-  additionalInstructionsFi: String
-  additionalInstructionsEn: String
-  additionalInstructionsSv: String
-=======
+
+  """
+  Can reservations to this reservation unit be able to apply free of charge.
+  """
+  canApplyFreeOfCharge: Boolean
+  nameFi: String
+  nameEn: String
+  nameSv: String
   additionalInstructionsFi: String
   additionalInstructionsEn: String
   additionalInstructionsSv: String
   termsOfUseFi: String
   termsOfUseEn: String
   termsOfUseSv: String
-  nameFi: String
-  nameEn: String
-  nameSv: String
   descriptionFi: String
   descriptionEn: String
   descriptionSv: String
->>>>>>> 8dddfcde
 
   """May contain more than one error for same field."""
   errors: [ErrorType]
@@ -2099,6 +2080,11 @@
 
   """What kind of reservations are to be booked with this reservation unit."""
   reservationKind: ReservationUnitsReservationUnitReservationKindChoices!
+
+  """
+  Can reservations to this reservation unit be able to apply free of charge.
+  """
+  canApplyFreeOfCharge: Boolean!
   images: [ReservationUnitImageType]
   applicationRounds(active: Boolean = null): [ApplicationRoundType]
 
@@ -2238,36 +2224,26 @@
   Authentication required for reserving this reservation unit. Possible values are WEAK, STRONG.
   """
   authentication: String
-<<<<<<< HEAD
 
   """What kind of reservations are to be booked with this reservation unit."""
   reservationKind: reservation_kind
-  descriptionFi: String
-  descriptionEn: String
-  descriptionSv: String
-  termsOfUseFi: String
-  termsOfUseEn: String
-  termsOfUseSv: String
-  nameFi: String
-  nameEn: String
-  nameSv: String
-  additionalInstructionsFi: String
-  additionalInstructionsEn: String
-  additionalInstructionsSv: String
-=======
+
+  """
+  Can reservations to this reservation unit be able to apply free of charge.
+  """
+  canApplyFreeOfCharge: Boolean
+  nameFi: String
+  nameEn: String
+  nameSv: String
   additionalInstructionsFi: String
   additionalInstructionsEn: String
   additionalInstructionsSv: String
   termsOfUseFi: String
   termsOfUseEn: String
   termsOfUseSv: String
-  nameFi: String
-  nameEn: String
-  nameSv: String
   descriptionFi: String
   descriptionEn: String
   descriptionSv: String
->>>>>>> 8dddfcde
   clientMutationId: String
 }
 
@@ -2361,36 +2337,26 @@
   Authentication required for reserving this reservation unit. Possible values are WEAK, STRONG.
   """
   authentication: String
-<<<<<<< HEAD
 
   """What kind of reservations are to be booked with this reservation unit."""
   reservationKind: reservation_kind
-  descriptionFi: String
-  descriptionEn: String
-  descriptionSv: String
-  termsOfUseFi: String
-  termsOfUseEn: String
-  termsOfUseSv: String
-  nameFi: String
-  nameEn: String
-  nameSv: String
-  additionalInstructionsFi: String
-  additionalInstructionsEn: String
-  additionalInstructionsSv: String
-=======
+
+  """
+  Can reservations to this reservation unit be able to apply free of charge.
+  """
+  canApplyFreeOfCharge: Boolean
+  nameFi: String
+  nameEn: String
+  nameSv: String
   additionalInstructionsFi: String
   additionalInstructionsEn: String
   additionalInstructionsSv: String
   termsOfUseFi: String
   termsOfUseEn: String
   termsOfUseSv: String
-  nameFi: String
-  nameEn: String
-  nameSv: String
   descriptionFi: String
   descriptionEn: String
   descriptionSv: String
->>>>>>> 8dddfcde
 
   """May contain more than one error for same field."""
   errors: [ErrorType]
@@ -2548,12 +2514,12 @@
   """
   bufferTimeAfter: Int
   isDraft: Boolean
+  nameFi: String
+  nameEn: String
+  nameSv: String
   descriptionFi: String
   descriptionEn: String
   descriptionSv: String
-  nameFi: String
-  nameEn: String
-  nameSv: String
   clientMutationId: String
 }
 
@@ -2576,12 +2542,12 @@
   """
   bufferTimeAfter: Int
   isDraft: Boolean
+  nameFi: String
+  nameEn: String
+  nameSv: String
   descriptionFi: String
   descriptionEn: String
   descriptionSv: String
-  nameFi: String
-  nameEn: String
-  nameSv: String
 
   """May contain more than one error for same field."""
   errors: [ErrorType]
@@ -2665,12 +2631,12 @@
   """
   bufferTimeAfter: Int
   isDraft: Boolean
+  nameFi: String
+  nameEn: String
+  nameSv: String
   descriptionFi: String
   descriptionEn: String
   descriptionSv: String
-  nameFi: String
-  nameEn: String
-  nameSv: String
   clientMutationId: String
 }
 
@@ -2693,12 +2659,12 @@
   """
   bufferTimeAfter: Int
   isDraft: Boolean
+  nameFi: String
+  nameEn: String
+  nameSv: String
   descriptionFi: String
   descriptionEn: String
   descriptionSv: String
-  nameFi: String
-  nameEn: String
-  nameSv: String
 
   """May contain more than one error for same field."""
   errors: [ErrorType]
@@ -3060,27 +3026,15 @@
   webPage: String
   email: String
   phone: String
-<<<<<<< HEAD
+  nameFi: String
+  nameEn: String
+  nameSv: String
   shortDescriptionFi: String
   shortDescriptionEn: String
   shortDescriptionSv: String
   descriptionFi: String
   descriptionEn: String
   descriptionSv: String
-  nameFi: String
-  nameEn: String
-  nameSv: String
-=======
-  nameFi: String
-  nameEn: String
-  nameSv: String
-  descriptionFi: String
-  descriptionEn: String
-  descriptionSv: String
-  shortDescriptionFi: String
-  shortDescriptionEn: String
-  shortDescriptionSv: String
->>>>>>> 8dddfcde
   clientMutationId: String
 }
 
@@ -3090,27 +3044,15 @@
   webPage: String
   email: String
   phone: String
-<<<<<<< HEAD
+  nameFi: String
+  nameEn: String
+  nameSv: String
   shortDescriptionFi: String
   shortDescriptionEn: String
   shortDescriptionSv: String
   descriptionFi: String
   descriptionEn: String
   descriptionSv: String
-  nameFi: String
-  nameEn: String
-  nameSv: String
-=======
-  nameFi: String
-  nameEn: String
-  nameSv: String
-  descriptionFi: String
-  descriptionEn: String
-  descriptionSv: String
-  shortDescriptionFi: String
-  shortDescriptionEn: String
-  shortDescriptionSv: String
->>>>>>> 8dddfcde
 
   """May contain more than one error for same field."""
   errors: [ErrorType]
