--- conflicted
+++ resolved
@@ -1421,24 +1421,15 @@
   additionalInstructionsFi: String
   additionalInstructionsEn: String
   additionalInstructionsSv: String
-<<<<<<< HEAD
+  nameFi: String
+  nameEn: String
+  nameSv: String
+  descriptionFi: String
+  descriptionEn: String
+  descriptionSv: String
   termsOfUseFi: String
   termsOfUseEn: String
   termsOfUseSv: String
-=======
->>>>>>> 428ee695
-  nameFi: String
-  nameEn: String
-  nameSv: String
-  descriptionFi: String
-  descriptionEn: String
-  descriptionSv: String
-<<<<<<< HEAD
-=======
-  termsOfUseFi: String
-  termsOfUseEn: String
-  termsOfUseSv: String
->>>>>>> 428ee695
   clientMutationId: String
 }
 
@@ -1534,24 +1525,15 @@
   additionalInstructionsFi: String
   additionalInstructionsEn: String
   additionalInstructionsSv: String
-<<<<<<< HEAD
+  nameFi: String
+  nameEn: String
+  nameSv: String
+  descriptionFi: String
+  descriptionEn: String
+  descriptionSv: String
   termsOfUseFi: String
   termsOfUseEn: String
   termsOfUseSv: String
-=======
->>>>>>> 428ee695
-  nameFi: String
-  nameEn: String
-  nameSv: String
-  descriptionFi: String
-  descriptionEn: String
-  descriptionSv: String
-<<<<<<< HEAD
-=======
-  termsOfUseFi: String
-  termsOfUseEn: String
-  termsOfUseSv: String
->>>>>>> 428ee695
 
   """May contain more than one error for same field."""
   errors: [ErrorType]
@@ -1914,24 +1896,15 @@
   additionalInstructionsFi: String
   additionalInstructionsEn: String
   additionalInstructionsSv: String
-<<<<<<< HEAD
+  nameFi: String
+  nameEn: String
+  nameSv: String
+  descriptionFi: String
+  descriptionEn: String
+  descriptionSv: String
   termsOfUseFi: String
   termsOfUseEn: String
   termsOfUseSv: String
-=======
->>>>>>> 428ee695
-  nameFi: String
-  nameEn: String
-  nameSv: String
-  descriptionFi: String
-  descriptionEn: String
-  descriptionSv: String
-<<<<<<< HEAD
-=======
-  termsOfUseFi: String
-  termsOfUseEn: String
-  termsOfUseSv: String
->>>>>>> 428ee695
   clientMutationId: String
 }
 
@@ -2027,24 +2000,15 @@
   additionalInstructionsFi: String
   additionalInstructionsEn: String
   additionalInstructionsSv: String
-<<<<<<< HEAD
+  nameFi: String
+  nameEn: String
+  nameSv: String
+  descriptionFi: String
+  descriptionEn: String
+  descriptionSv: String
   termsOfUseFi: String
   termsOfUseEn: String
   termsOfUseSv: String
-=======
->>>>>>> 428ee695
-  nameFi: String
-  nameEn: String
-  nameSv: String
-  descriptionFi: String
-  descriptionEn: String
-  descriptionSv: String
-<<<<<<< HEAD
-=======
-  termsOfUseFi: String
-  termsOfUseEn: String
-  termsOfUseSv: String
->>>>>>> 428ee695
 
   """May contain more than one error for same field."""
   errors: [ErrorType]
